--- conflicted
+++ resolved
@@ -20,11 +20,8 @@
 import { SprottyDiagramIdentifier } from 'sprotty-vscode-protocol';
 import { LspWebviewEndpoint, LspWebviewPanelManager, LspWebviewPanelManagerOptions } from 'sprotty-vscode/lib/lsp';
 import * as vscode from 'vscode';
-<<<<<<< HEAD
 import { LanguageClient, LanguageClientOptions, ServerOptions, TransportKind } from 'vscode-languageclient/node';
 import { GenerateSVGsAction, UpdateViewAction } from './actions';
-=======
->>>>>>> 477ced4b
 import { ContextTablePanel } from './context-table-panel';
 import { createSTPAResultMarkdownFile } from './md-export';
 import { StpaFormattingEditProvider } from './stpa-formatter';
@@ -48,11 +45,7 @@
         // user changed configuration settings
         vscode.workspace.onDidChangeConfiguration(() => {
             // sends configuration of stpa to the language server
-<<<<<<< HEAD
             this.languageClient.sendNotification('configuration', collectOptions(vscode.workspace.getConfiguration('pasta')));
-=======
-            options.languageClient.sendNotification('configuration', this.collectOptions(vscode.workspace.getConfiguration('pasta')));
->>>>>>> 477ced4b
         });
 
         // add auto formatting provider
@@ -75,26 +68,18 @@
         // textdocument has changed
         vscode.workspace.onDidChangeTextDocument(changeEvent => { this.handleTextChangeEvent(changeEvent); });
         // language client sent workspace edits
-<<<<<<< HEAD
-        this.languageClient.onNotification('editor/workspaceedit', ({ edits, uri }) => applyTextEdits(edits, uri));
-=======
-        options.languageClient.onNotification('editor/workspaceedit', ({ edits, uri }) => this.applyTextEdits(edits, uri));
->>>>>>> 477ced4b
+        options.languageClient.onNotification('editor/workspaceedit', ({ edits, uri }) => applyTextEdits(edits, uri));
         // laguage server is ready
         options.languageClient.onNotification("ready", () => {
             // open diagram
             vscode.commands.executeCommand(this.extensionPrefix + '.diagram.open', vscode.window.activeTextEditor?.document.uri);
             // sends configuration of stpa to the language server
-<<<<<<< HEAD
-            this.languageClient.sendNotification('configuration', collectOptions(vscode.workspace.getConfiguration('pasta')));
+            options.languageClient.sendNotification('configuration', collectOptions(vscode.workspace.getConfiguration('pasta')));
         });
 
         // server sent svg that should be saved
         this.languageClient.onNotification('svg', ({ uri, svg }) => {
             createFile(uri, svg);
-=======
-            options.languageClient.sendNotification('configuration', this.collectOptions(vscode.workspace.getConfiguration('pasta')));
->>>>>>> 477ced4b
         });
     }
 
@@ -114,109 +99,7 @@
         this.languageClient.sendNotification('editor/textChange', { changes: changes, uri: uri });
     }
 
-<<<<<<< HEAD
-    protected registerCommands(): void {
-        super.registerCommands();
-        this.context.subscriptions.push(
-            vscode.commands.registerCommand(this.extensionPrefix + '.contextTable.open', async (...commandArgs: any[]) => {
-                this.createContextTable();
-                await this.contextTable.ready();
-                this.lastUri = (commandArgs[0] as vscode.Uri).toString();
-                this.languageClient.sendNotification('contextTable/getData', this.lastUri);
-            })
-        );
 
-
-        // command for creating a pdf
-        this.context.subscriptions.push(
-            vscode.commands.registerCommand(this.extensionPrefix + '.md.creation', async (uri: vscode.Uri) => {
-                const data: StpaResult = await this.languageClient.sendRequest('result/getData', uri.toString());
-                await createSTPAResultMarkdownFile(data, this);
-            })
-        );
-        // commands for toggling the provided validation checks
-        this.context.subscriptions.push(
-            vscode.commands.registerCommand(this.extensionPrefix + '.checks.setCheckResponsibilitiesForConstraints', async () => {
-                createQuickPickForWorkspaceOptions("checkResponsibilitiesForConstraints");
-            })
-        );
-        this.context.subscriptions.push(
-            vscode.commands.registerCommand(this.extensionPrefix + '.checks.checkConstraintsForUCAs', async () => {
-                createQuickPickForWorkspaceOptions("checkConstraintsForUCAs");
-            })
-        );
-        this.context.subscriptions.push(
-            vscode.commands.registerCommand(this.extensionPrefix + '.checks.checkScenariosForUCAs', async () => {
-                createQuickPickForWorkspaceOptions("checkScenariosForUCAs");
-            })
-        );
-        this.context.subscriptions.push(
-            vscode.commands.registerCommand(this.extensionPrefix + '.checks.checkSafetyRequirementsForUCAs', async () => {
-                createQuickPickForWorkspaceOptions("checkSafetyRequirementsForUCAs");
-            })
-        );
-        this.context.subscriptions.push(
-            vscode.commands.registerCommand(this.extensionPrefix + '.IDs.undo', async () => {
-                this.ignoreNextTextChange = true;
-                vscode.commands.executeCommand("undo");
-            })
-        );
-        this.context.subscriptions.push(
-            vscode.commands.registerCommand(this.extensionPrefix + '.IDs.redo', async () => {
-                this.ignoreNextTextChange = true;
-                vscode.commands.executeCommand("redo");
-            })
-        );
-    }
-
-    protected getDiagramType(commandArgs: any[]): string | undefined {
-        if (commandArgs.length === 0
-            || commandArgs[0] instanceof vscode.Uri && commandArgs[0].path.endsWith('.stpa')) {
-            return 'stpa-diagram';
-        }
-        return undefined;
-    }
-=======
-    /**
-     * Applies text edits to the document.
-     * @param edits The edits to apply.
-     * @param uri The uri of the document that should be edited.
-     */
-    protected async applyTextEdits(edits: vscode.TextEdit[], uri: string): Promise<void> {
-        // create a workspace edit
-        const workSpaceEdit = new vscode.WorkspaceEdit();
-        workSpaceEdit.set(vscode.Uri.parse(uri), edits);
-        // Apply the edit. Report possible failures.
-        const edited = await vscode.workspace.applyEdit(workSpaceEdit);
-        if (!edited) {
-            console.error("Workspace edit could not be applied!");
-            return;
-        }
-    }
-
-    /**
-     * Collects the STPA options of the configuration settings and returns them as a list of their ids and values.
-     * @param configuration The workspace configuration options.
-     * @returns A list of the workspace options, whereby a option is represented with an id and its value.
-     */
-    protected collectOptions(configuration: vscode.WorkspaceConfiguration): { id: string, value: any; }[] {
-        const values: { id: string, value: any; }[] = [];
-        values.push({ id: "checkResponsibilitiesForConstraints", value: configuration.get("checkResponsibilitiesForConstraints") });
-        values.push({ id: "checkConstraintsForUCAs", value: configuration.get("checkConstraintsForUCAs") });
-        values.push({ id: "checkScenariosForUCAs", value: configuration.get("checkScenariosForUCAs") });
-        values.push({ id: "checkSafetyRequirementsForUCAs", value: configuration.get("checkSafetyRequirementsForUCAs") });
-        return values;
-    }
-
-
-    // protected getDiagramType(uri: vscode.Uri): string | undefined {
-    //     if (commandArgs.length === 0
-    //         || commandArgs[0] instanceof vscode.Uri && commandArgs[0].path.endsWith('.stpa')) {
-    //         return 'stpa-diagram';
-    //     }
-    //     return undefined;
-    // }
->>>>>>> 477ced4b
 
     createContextTable(context: vscode.ExtensionContext): void {
         const extensionPath = this.options.extensionUri.fsPath;
@@ -259,48 +142,6 @@
         });
     }
 
-<<<<<<< HEAD
-    protected activateLanguageClient(context: vscode.ExtensionContext): LanguageClient {
-        const serverModule = context.asAbsolutePath(path.join('pack', 'language-server'));
-        // The debug options for the server
-        // --inspect=6009: runs the server in Node's Inspector mode so VS Code can attach to the server for debugging.
-        // By setting `process.env.DEBUG_BREAK` to a truthy value, the language server will wait until a debugger is attached.
-        const debugOptions = { execArgv: ['--nolazy', `--inspect${process.env.DEBUG_BREAK ? '-brk' : ''}=${process.env.DEBUG_SOCKET || '6009'}`] };
-
-        // If the extension is launched in debug mode then the debug server options are used
-        // Otherwise the run options are used
-        const serverOptions: ServerOptions = {
-            run: { module: serverModule, transport: TransportKind.ipc },
-            debug: { module: serverModule, transport: TransportKind.ipc, options: debugOptions }
-        };
-
-        const fileSystemWatcher = vscode.workspace.createFileSystemWatcher('**/*.stpa');
-        context.subscriptions.push(fileSystemWatcher);
-
-        // Options to control the language client
-        const clientOptions: LanguageClientOptions = {
-            documentSelector: [{ scheme: 'file', language: 'stpa' }],
-            synchronize: {
-                // Notify the server about file changes to files contained in the workspace
-                fileEvents: fileSystemWatcher
-            }
-        };
-
-        // Create the language client and start the client.
-        const languageClient = new LanguageClient(
-            'stpa',
-            'stpa',
-            serverOptions,
-            clientOptions
-        );
-
-        // Start the client. This will also launch the server
-        languageClient.start();
-        // diagram is updated when file changes
-        fileSystemWatcher.onDidChange((uri) => this.updateViews(languageClient, uri.toString()));
-        return languageClient;
-    }
-
     /**
      * Triggers the creation of SVGs for the current model.
      * @param uri The folder uri where to save the SVGs.
@@ -328,28 +169,4 @@
         }
         return {};
     }
-
-    protected updateViews(languageClient: LanguageClient, uri: string): void {
-        this.lastUri = uri;
-        if (this.contextTable) {
-            languageClient.sendNotification('contextTable/getData', uri);
-        }
-        if (this.singleton) {
-            const mes: ActionMessage = {
-                clientId: this.singleton?.diagramIdentifier.clientId,
-                action: {
-                    kind: UpdateViewAction.KIND,
-                    options: {
-                        diagramType: this.singleton.diagramIdentifier.diagramType,
-                        needsClientLayout: true,
-                        needsServerLayout: true,
-                        sourceUri: this.singleton.diagramIdentifier.uri
-                    } as JsonMap
-                } as UpdateViewAction
-            };
-            languageClient.sendNotification('diagram/accept', mes);
-        }
-    }
-=======
->>>>>>> 477ced4b
 }