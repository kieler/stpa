--- conflicted
+++ resolved
@@ -123,66 +123,6 @@
         return values;
     }
 
-<<<<<<< HEAD
-    protected registerCommands(): void {
-        super.registerCommands();
-        this.context.subscriptions.push(
-            vscode.commands.registerCommand(this.extensionPrefix + '.contextTable.open', async (...commandArgs: any[]) => {
-                this.createContextTable();
-                await this.contextTable.ready();
-                this.lastUri = (commandArgs[0] as vscode.Uri).toString();
-                this.languageClient.sendNotification('contextTable/getData', this.lastUri);
-            })
-        );
-
-        this.context.subscriptions.push(
-            vscode.commands.registerCommand(this.extensionPrefix + '.SBM.generation', async (uri: vscode.Uri) => {
-                await this.lsReady;
-                const formulas: Record<string, LTLFormula[]> = await this.languageClient.sendRequest('verification/generateLTL', uri.path);
-                // controlAction names are just the action without the controller as prefix
-                const controlActions: Record<string, string[]> = await this.languageClient.sendRequest('verification/getControlActions', uri.path);
-                // generate a safe behavioral model
-                createSBMs(controlActions, formulas);
-            })
-        );
-        // commands for toggling the provided validation checks
-        this.context.subscriptions.push(
-            vscode.commands.registerCommand(this.extensionPrefix + '.checks.setCheckResponsibilitiesForConstraints', async () => {
-                this.createQuickPickForWorkspaceOptions("checkResponsibilitiesForConstraints");
-            })
-        );
-        this.context.subscriptions.push(
-            vscode.commands.registerCommand(this.extensionPrefix + '.checks.checkConstraintsForUCAs', async () => {
-                this.createQuickPickForWorkspaceOptions("checkConstraintsForUCAs");
-            })
-        );
-        this.context.subscriptions.push(
-            vscode.commands.registerCommand(this.extensionPrefix + '.checks.checkScenariosForUCAs', async () => {
-                this.createQuickPickForWorkspaceOptions("checkScenariosForUCAs");
-            })
-        );
-        this.context.subscriptions.push(
-            vscode.commands.registerCommand(this.extensionPrefix + '.checks.checkSafetyRequirementsForUCAs', async () => {
-                this.createQuickPickForWorkspaceOptions("checkSafetyRequirementsForUCAs");
-            })
-        );
-        // commands for undo and redo (must be recognized to turn off automatic ID generation for the next text change)
-        this.context.subscriptions.push(
-            vscode.commands.registerCommand(this.extensionPrefix + '.IDs.undo', async () => {
-                this.ignoreNextTextChange = true;
-                vscode.commands.executeCommand("undo");
-            })
-        );
-        this.context.subscriptions.push(
-            vscode.commands.registerCommand(this.extensionPrefix + '.IDs.redo', async () => {
-                this.ignoreNextTextChange = true;
-                vscode.commands.executeCommand("redo");
-            })
-        );
-    }
-=======
->>>>>>> 477ced4b
-
     // protected getDiagramType(uri: vscode.Uri): string | undefined {
     //     if (commandArgs.length === 0
     //         || commandArgs[0] instanceof vscode.Uri && commandArgs[0].path.endsWith('.stpa')) {
