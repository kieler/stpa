/*
 * KIELER - Kiel Integrated Environment for Layout Eclipse RichClient
 *
 * http://rtsys.informatik.uni-kiel.de/kieler
 *
 * Copyright 2021 by
 * + Kiel University
 *   + Department of Computer Science
 *     + Real-Time and Embedded Systems Group
 *
 * This program and the accompanying materials are made available under the
 * terms of the Eclipse Public License 2.0 which is available at
 * http://www.eclipse.org/legal/epl-2.0.
 *
 * SPDX-License-Identifier: EPL-2.0
 */

import 'reflect-metadata';
import 'sprotty-vscode-webview/css/sprotty-vscode.css';

import { Container } from 'inversify';
import { SprottyDiagramIdentifier, VscodeDiagramServer } from 'sprotty-vscode-webview';
import { SprottyLspEditStarter } from 'sprotty-vscode-webview/lib/lsp/editing';
import { createSTPADiagramContainer } from './di.config';
import { StpaDiagramServer } from './diagram-server';

export class StpaSprottyStarter extends SprottyLspEditStarter {

    createContainer(diagramIdentifier: SprottyDiagramIdentifier): Container {
        return createSTPADiagramContainer(diagramIdentifier.clientId);
    }

    protected addVscodeBindings(container: Container, diagramIdentifier: SprottyDiagramIdentifier): void {
        super.addVscodeBindings(container, diagramIdentifier);
        container.rebind(VscodeDiagramServer).to(StpaDiagramServer);
    }
}

<<<<<<< HEAD
new StpaSprottyStarter();
=======
new StpaSprottyStarter().start();
>>>>>>> 2bc17a6e
<|MERGE_RESOLUTION|>--- conflicted
+++ resolved
@@ -36,8 +36,4 @@
     }
 }
 
-<<<<<<< HEAD
-new StpaSprottyStarter();
-=======
 new StpaSprottyStarter().start();
->>>>>>> 2bc17a6e
