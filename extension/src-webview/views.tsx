/*
 * KIELER - Kiel Integrated Environment for Layout Eclipse RichClient
 *
 * http://rtsys.informatik.uni-kiel.de/kieler
 *
 * Copyright 2021 by
 * + Kiel University
 *   + Department of Computer Science
 *     + Real-Time and Embedded Systems Group
 *
 * This program and the accompanying materials are made available under the
 * terms of the Eclipse Public License 2.0 which is available at
 * http://www.eclipse.org/legal/epl-2.0.
 *
 * SPDX-License-Identifier: EPL-2.0
 */

/** @jsx svg */
import { inject, injectable } from 'inversify';
import { VNode } from 'snabbdom';
<<<<<<< HEAD
import { Point, PolylineEdgeView, RectangularNodeView, RenderingContext, SEdge, SGraph, SGraphView, SNode, SPort, svg, toDegrees } from 'sprotty';
=======
import { Point, PolylineEdgeView, RectangularNodeView, RenderingContext, SEdge, SNode, svg, SPort, toDegrees, SGraphView, SGraph } from 'sprotty';
import { inject, injectable } from 'inversify';
import { STPANode, PARENT_TYPE, STPA_NODE_TYPE, CS_EDGE_TYPE, STPAAspect, STPAEdge, STPA_EDGE_TYPE, CS_NODE_TYPE, CSEdge, EdgeType } from './stpa-model';
import { renderCircle, renderDiamond, renderHexagon, renderMirroredTriangle, renderPentagon, renderRectangle, renderRoundedRectangle, renderTrapez, renderTriangle } from './views-rendering';
import { collectAllChildren } from './helper-methods';
>>>>>>> 6522dbd6
import { DISymbol } from './di.symbols';
import { collectAllChildren } from './helper-methods';
import { ColorStyleOption, DifferentFormsOption, RenderOptionsRegistry, ShowCSOption, ShowRelationshipGraphOption } from './options/render-options-registry';
import { CS_EDGE_TYPE, CS_NODE_TYPE, PARENT_TYPE, STPAAspect, STPAEdge, STPANode, STPA_EDGE_TYPE, STPA_NODE_TYPE } from './stpa-model';
import { renderCircle, renderDiamond, renderHexagon, renderMirroredTriangle, renderPentagon, renderRectangle, renderRoundedRectangle, renderTrapez, renderTriangle } from './views-rendering';

/** Determines if path/aspect highlighting is currently on. */
let highlighting: boolean;


@injectable()
export class PolylineArrowEdgeView extends PolylineEdgeView {

    @inject(DISymbol.RenderOptionsRegistry) renderOptionsRegistry: RenderOptionsRegistry;

    protected renderLine(edge: SEdge, segments: Point[], context: RenderingContext): VNode {
        const firstPoint = segments[0];
        let path = `M ${firstPoint.x},${firstPoint.y}`;
        for (let i = 1; i < segments.length; i++) {
            const p = segments[i];
            path += ` L ${p.x},${p.y}`;
        }

        // if an STPANode is selected, the components not connected to it should fade out
        const hidden = edge.type === STPA_EDGE_TYPE && highlighting && !(edge as STPAEdge).highlight;
        // feedback edges in the control structure should be dashed
        const feedbackEdge = edge.type === CS_EDGE_TYPE && (edge as CSEdge).edgeType === EdgeType.FEEDBACK;

        const colorStyle = this.renderOptionsRegistry.getValue(ColorStyleOption);
        const printEdge = colorStyle === "black & white";
        const coloredEdge = colorStyle === "colorful";
        const lessColoredEdge = colorStyle === "fewer colors";
        const aspect = (edge.source as STPANode).aspect % 2 == 0 || !lessColoredEdge ? (edge.source as STPANode).aspect : (edge.source as STPANode).aspect - 1;
        return <path class-print-edge={printEdge} class-stpa-edge={coloredEdge || lessColoredEdge} 
            class-feedback-edge={feedbackEdge} class-hidden={hidden} aspect={aspect} d={path} />;
    }

    protected renderAdditionals(edge: SEdge, segments: Point[], context: RenderingContext): VNode[] {
        // if an STPANode is selected, the components not connected to it should fade out
        const hidden = edge.type === STPA_EDGE_TYPE && highlighting && !(edge as STPAEdge).highlight;

        const p1 = segments[segments.length - 2];
        const p2 = segments[segments.length - 1];

        const colorStyle = this.renderOptionsRegistry.getValue(ColorStyleOption);
        const printEdge = colorStyle === "black & white";
        const coloredEdge = colorStyle === "colorful" && edge.type !== CS_EDGE_TYPE;
        const sprottyEdge = colorStyle === "standard" || (edge.type === CS_EDGE_TYPE && !printEdge);
        const lessColoredEdge = colorStyle === "fewer colors";
        const aspect = (edge.source as STPANode).aspect % 2 === 0 || !lessColoredEdge ? (edge.source as STPANode).aspect : (edge.source as STPANode).aspect - 1;
        return [
            <path class-print-edge-arrow={printEdge} class-stpa-edge-arrow={coloredEdge || lessColoredEdge} class-hidden={hidden} aspect={aspect}
                class-sprotty-edge-arrow={sprottyEdge} d="M 6,-3 L 0,0 L 6,3 Z"
                transform={`rotate(${this.angle(p2, p1)} ${p2.x} ${p2.y}) translate(${p2.x} ${p2.y})`} />
        ];
    }

    angle(x0: Point, x1: Point): number {
        return toDegrees(Math.atan2(x1.y - x0.y, x1.x - x0.x));
    }
}

@injectable()
export class STPANodeView extends RectangularNodeView {

    @inject(DISymbol.RenderOptionsRegistry) renderOptionsRegistry: RenderOptionsRegistry;

    render(node: STPANode, context: RenderingContext): VNode {

        // determines the color of the node
        const colorStyle = this.renderOptionsRegistry.getValue(ColorStyleOption);
        const printNode = colorStyle === "black & white";
        const coloredNode = colorStyle === "colorful";
        const sprottyNode = colorStyle === "standard";
        const lessColoredNode = colorStyle === "fewer colors";
        const aspect = node.aspect % 2 === 0 || !lessColoredNode ? node.aspect : node.aspect - 1;

        // create the element based on the option and the aspect of the node
        let element: VNode;
        if (this.renderOptionsRegistry.getValue(DifferentFormsOption)) {
            switch (node.aspect) {
                case STPAAspect.LOSS:
                    element = renderTrapez(node);
                    break;
                case STPAAspect.HAZARD:
                    element = renderRectangle(node);
                    break;
                case STPAAspect.SYSTEMCONSTRAINT:
                    element = renderHexagon(node);
                    break;
                case STPAAspect.RESPONSIBILITY:
                    element = renderPentagon(node);
                    break;
                case STPAAspect.UCA:
                    element = renderCircle(node);
                    break;
                case STPAAspect.CONTROLLERCONSTRAINT:
                    element = renderMirroredTriangle(node);
                    break;
                case STPAAspect.SCENARIO:
                    element = renderTriangle(node);
                    break;
                case STPAAspect.SAFETYREQUIREMENT:
                    element = renderDiamond(node);
                    break;
                default:
                    element = renderRectangle(node);
                    break;
            }
        } else if (lessColoredNode) {
            // aspects with same color should have different forms
            switch (node.aspect) {
                case STPAAspect.LOSS:
                case STPAAspect.SYSTEMCONSTRAINT:
                case STPAAspect.UCA:
                case STPAAspect.SCENARIO:
                    element = renderRectangle(node);
                    break;
                case STPAAspect.HAZARD:
                case STPAAspect.RESPONSIBILITY:
                case STPAAspect.CONTROLLERCONSTRAINT:
                case STPAAspect.SAFETYREQUIREMENT:
                    element = renderRoundedRectangle(node);
                    break;
                default:
                    element = renderRectangle(node);
                    break;
            }
        } else {
            element = renderRectangle(node);
        }

        // if an STPANode is selected, the components not connected to it should fade out
        const hidden = highlighting && !node.highlight;

        return <g
            class-print-node={printNode}
            class-stpa-node={coloredNode || lessColoredNode} aspect={aspect}
            class-sprotty-node={sprottyNode}
            class-sprotty-port={node instanceof SPort}
            class-mouseover={node.hoverFeedback}
            class-hidden={hidden}>
            <g class-node-selected={node.selected}>{element}</g>
            {context.renderChildren(node)}
        </g>;
    }
}

@injectable()
export class CSNodeView extends RectangularNodeView {

    @inject(DISymbol.RenderOptionsRegistry) renderOptionsRegistry: RenderOptionsRegistry;

    render(node: SNode, context: RenderingContext): VNode {
        // hides the control structure and/or relationship graph if the corresponding option is set to false
        if (!this.renderOptionsRegistry.getValue(ShowCSOption) && (node.type == CS_NODE_TYPE || node.type == PARENT_TYPE && node.children.filter(child => child instanceof SNode)[0].type == CS_NODE_TYPE)
            || !this.renderOptionsRegistry.getValue(ShowRelationshipGraphOption) && (node.type == STPA_NODE_TYPE || node.type == PARENT_TYPE && node.children.filter(child => child instanceof SNode)[0].type == STPA_NODE_TYPE)) {
            return <g></g>;
        }

        const colorStyle = this.renderOptionsRegistry.getValue(ColorStyleOption);
        const sprottyNode = colorStyle === "standard";
        const printNode = !sprottyNode;
        return <g>
            <rect class-print-node={printNode}
                class-sprotty-node={sprottyNode} class-sprotty-port={node instanceof SPort}
                class-mouseover={node.hoverFeedback} class-selected={node.selected}
                x="0" y="0" width={Math.max(node.size.width, 0)} height={Math.max(node.size.height, 0)}
            > </rect>
            {context.renderChildren(node)}
        </g>;
    }
}

@injectable()
export class STPAGraphView<IRenderingArgs> extends SGraphView<IRenderingArgs> {

    render(model: Readonly<SGraph>, context: RenderingContext, args?: IRenderingArgs): VNode {
        const allNodes: SNode[] = [];
        collectAllChildren(model.children as SNode[], allNodes);
        highlighting = allNodes.find(node => {
            return node instanceof STPANode && node.highlight
        }) !== undefined;

        return super.render(model, context, args);
    }

}
<|MERGE_RESOLUTION|>--- conflicted
+++ resolved
@@ -16,22 +16,15 @@
  */
 
 /** @jsx svg */
-import { inject, injectable } from 'inversify';
 import { VNode } from 'snabbdom';
-<<<<<<< HEAD
-import { Point, PolylineEdgeView, RectangularNodeView, RenderingContext, SEdge, SGraph, SGraphView, SNode, SPort, svg, toDegrees } from 'sprotty';
-=======
 import { Point, PolylineEdgeView, RectangularNodeView, RenderingContext, SEdge, SNode, svg, SPort, toDegrees, SGraphView, SGraph } from 'sprotty';
 import { inject, injectable } from 'inversify';
 import { STPANode, PARENT_TYPE, STPA_NODE_TYPE, CS_EDGE_TYPE, STPAAspect, STPAEdge, STPA_EDGE_TYPE, CS_NODE_TYPE, CSEdge, EdgeType } from './stpa-model';
 import { renderCircle, renderDiamond, renderHexagon, renderMirroredTriangle, renderPentagon, renderRectangle, renderRoundedRectangle, renderTrapez, renderTriangle } from './views-rendering';
 import { collectAllChildren } from './helper-methods';
->>>>>>> 6522dbd6
 import { DISymbol } from './di.symbols';
-import { collectAllChildren } from './helper-methods';
 import { ColorStyleOption, DifferentFormsOption, RenderOptionsRegistry, ShowCSOption, ShowRelationshipGraphOption } from './options/render-options-registry';
-import { CS_EDGE_TYPE, CS_NODE_TYPE, PARENT_TYPE, STPAAspect, STPAEdge, STPANode, STPA_EDGE_TYPE, STPA_NODE_TYPE } from './stpa-model';
-import { renderCircle, renderDiamond, renderHexagon, renderMirroredTriangle, renderPentagon, renderRectangle, renderRoundedRectangle, renderTrapez, renderTriangle } from './views-rendering';
+
 
 /** Determines if path/aspect highlighting is currently on. */
 let highlighting: boolean;
