--- conflicted
+++ resolved
@@ -234,13 +234,10 @@
     }
 
 }
-<<<<<<< HEAD
-=======
 
 @injectable()
 export class PortView implements IView {
     render(model: SPort, context: RenderingContext): VNode {
         return <g />;
     }
-}
->>>>>>> 2bc17a6e
+}