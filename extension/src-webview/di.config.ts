--- conflicted
+++ resolved
@@ -20,21 +20,6 @@
 
 import { Container, ContainerModule } from "inversify";
 import {
-<<<<<<< HEAD
-    configureModelElement, ConsoleLogger, HtmlRoot,
-    HtmlRootView, LogLevel, overrideViewerOptions, PreRenderedElement,
-    PreRenderedView, SLabelView,
-    TYPES, loadDefaultModules, SGraph, SLabel, SNode, SEdge, ModelViewer
-} from 'sprotty';
-import { PolylineArrowEdgeView, STPANodeView, CSNodeView, STPAGraphView } from './views';
-import { STPA_EDGE_TYPE, STPA_NODE_TYPE, STPANode, PARENT_TYPE, CSEdge, CS_EDGE_TYPE, CSNode, CS_NODE_TYPE, DUMMY_NODE_TYPE } from './stpa-model';
-import { sidebarModule } from './sidebar';
-import { optionsModule } from './options/options-module';
-import { StpaModelViewer} from './model-viewer';
-import { StpaMouseListener } from './stpa-mouselistener';
-import { FTAEdge, FTANode, FTA_EDGE_TYPE, FTA_NODE_TYPE, TREE_TYPE} from './fta-model';
-import { FTAGraphView, FTANodeView, PolylineArrowEdgeViewFTA } from './fta-views';
-=======
     ConsoleLogger,
     HtmlRoot,
     HtmlRootView,
@@ -55,6 +40,8 @@
 import { SvgCommand } from "./actions";
 import { SvgPostprocessor } from "./exportPostProcessor";
 import { CustomSvgExporter } from "./exporter";
+import { FTAEdge, FTANode, FTA_EDGE_TYPE, FTA_NODE_TYPE, TREE_TYPE } from './fta-model';
+import { FTAGraphView, FTANodeView, PolylineArrowEdgeViewFTA } from './fta-views';
 import { StpaModelViewer } from "./model-viewer";
 import { optionsModule } from "./options/options-module";
 import { sidebarModule } from "./sidebar";
@@ -82,7 +69,6 @@
     STPAGraphView,
     STPANodeView,
 } from "./views";
->>>>>>> 2bc17a6e
 
 const stpaDiagramModule = new ContainerModule((bind, unbind, isBound, rebind) => {
     rebind(TYPES.ILogger).to(ConsoleLogger).inSingletonScope();
@@ -111,7 +97,7 @@
     configureModelElement(context, STPA_EDGE_TYPE, STPAEdge, PolylineArrowEdgeView);
     configureModelElement(context, STPA_INTERMEDIATE_EDGE_TYPE, STPAEdge, IntermediateEdgeView);
     configureModelElement(context, CS_EDGE_TYPE, CSEdge, PolylineArrowEdgeView);
-<<<<<<< HEAD
+    configureModelElement(context, STPA_PORT_TYPE, STPAPort, PortView);
     configureModelElement(context, 'html', HtmlRoot, HtmlRootView);
     configureModelElement(context, 'pre-rendered', PreRenderedElement, PreRenderedView);
     
@@ -119,11 +105,6 @@
     configureModelElement(context, TREE_TYPE, SNode, FTAGraphView);
     configureModelElement(context, FTA_EDGE_TYPE, FTAEdge, PolylineArrowEdgeViewFTA);
     configureModelElement(context, FTA_NODE_TYPE, FTANode, FTANodeView);
-=======
-    configureModelElement(context, STPA_PORT_TYPE, STPAPort, PortView);
-    configureModelElement(context, "html", HtmlRoot, HtmlRootView);
-    configureModelElement(context, "pre-rendered", PreRenderedElement, PreRenderedView);
->>>>>>> 2bc17a6e
 });
 
 export function createSTPADiagramContainer(widgetId: string): Container {
