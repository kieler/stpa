/*
 * KIELER - Kiel Integrated Environment for Layout Eclipse RichClient
 *
 * http://rtsys.informatik.uni-kiel.de/kieler
 *
 * Copyright 2021 by
 * + Kiel University
 *   + Department of Computer Science
 *     + Real-Time and Embedded Systems Group
 *
 * This program and the accompanying materials are made available under the
 * terms of the Eclipse Public License 2.0 which is available at
 * http://www.eclipse.org/legal/epl-2.0.
 *
 * SPDX-License-Identifier: EPL-2.0
 */

import { ContainerModule } from "inversify";
import { configureActionHandler, TYPES } from "sprotty";
import { DISymbol } from "../di.symbols";
import { ResetRenderOptionsAction, SendConfigAction, SetRenderOptionAction } from "./actions";
import { GeneralPanel } from "./general-panel";
import { OptionsPanel } from "./options-panel";
<<<<<<< HEAD
import { TemplateRenderer } from "../template/template-renderer";
import { TemplateRegistry } from "../template/template-registry";
=======
import { OptionsRegistry } from "./options-registry";
import { OptionsRenderer } from "./options-renderer";
import { RenderOptionsRegistry } from "./render-options-registry";
>>>>>>> 564eb9a5

/** Module that configures option related panels and registries. */
export const optionsModule = new ContainerModule((bind, _, isBound) => {
    bind(GeneralPanel).toSelf().inSingletonScope();
    bind(DISymbol.SidebarPanel).toService(GeneralPanel);

    bind(OptionsPanel).toSelf().inSingletonScope();
    bind(DISymbol.SidebarPanel).toService(OptionsPanel);

    bind(DISymbol.OptionsRenderer).to(OptionsRenderer).inSingletonScope();
    bind(DISymbol.OptionsRegistry).to(OptionsRegistry).inSingletonScope();
    bind(TYPES.IActionHandlerInitializer).toService(DISymbol.OptionsRegistry);    

    bind(DISymbol.RenderOptionsRegistry).to(RenderOptionsRegistry).inSingletonScope();

    // TODO: create module for templates
    bind(DISymbol.TemplateRenderer).to(TemplateRenderer).inSingletonScope();

    bind(DISymbol.TemplateRegistry).to(TemplateRegistry).inSingletonScope();
    bind(TYPES.IActionHandlerInitializer).toService(DISymbol.TemplateRegistry);

    const ctx = { bind, isBound };
    configureActionHandler(ctx, SetRenderOptionAction.KIND, DISymbol.RenderOptionsRegistry);
    configureActionHandler(ctx, ResetRenderOptionsAction.KIND, DISymbol.RenderOptionsRegistry);
    configureActionHandler(ctx, SendConfigAction.KIND, DISymbol.RenderOptionsRegistry);
});<|MERGE_RESOLUTION|>--- conflicted
+++ resolved
@@ -21,14 +21,11 @@
 import { ResetRenderOptionsAction, SendConfigAction, SetRenderOptionAction } from "./actions";
 import { GeneralPanel } from "./general-panel";
 import { OptionsPanel } from "./options-panel";
-<<<<<<< HEAD
-import { TemplateRenderer } from "../template/template-renderer";
-import { TemplateRegistry } from "../template/template-registry";
-=======
 import { OptionsRegistry } from "./options-registry";
 import { OptionsRenderer } from "./options-renderer";
 import { RenderOptionsRegistry } from "./render-options-registry";
->>>>>>> 564eb9a5
+import { TemplateRenderer } from "../template/template-renderer";
+import { TemplateRegistry } from "../template/template-registry";
 
 /** Module that configures option related panels and registries. */
 export const optionsModule = new ContainerModule((bind, _, isBound) => {
