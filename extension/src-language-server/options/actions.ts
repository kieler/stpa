/*
 * KIELER - Kiel Integrated Environment for Layout Eclipse RichClient
 *
 * http://rtsys.informatik.uni-kiel.de/kieler
 *
 * Copyright 2021 by
 * + Kiel University
 *   + Department of Computer Science
 *     + Real-Time and Embedded Systems Group
 *
 * This program and the accompanying materials are made available under the
 * terms of the Eclipse Public License 2.0 which is available at
 * http://www.eclipse.org/legal/epl-2.0.
 *
 * SPDX-License-Identifier: EPL-2.0
 */

import { Action } from "sprotty-protocol";
import { SynthesisOption, ValuedSynthesisOption } from "./option-models";

/** Request message from the server to update the diagram options widget on the client. */
export interface UpdateOptionsAction extends Action {
<<<<<<< HEAD
    kind: typeof UpdateOptionsAction.KIND;
    valuedSynthesisOptions: ValuedSynthesisOption[];
    clientId: string;
=======
    kind: typeof UpdateOptionsAction.KIND
    valuedSynthesisOptions?: ValuedSynthesisOption[]
    clientId: string
>>>>>>> 564eb9a5
}

export namespace UpdateOptionsAction {
    export const KIND = "updateOptions";

    export function create(
        clientId: string,
        valuedSynthesisOptions?: ValuedSynthesisOption[],
    ): UpdateOptionsAction {
        return {
            kind: KIND,
            clientId,
            valuedSynthesisOptions,
        };
    }

    export function isThisAction(action: Action): action is UpdateOptionsAction {
        return action.kind === UpdateOptionsAction.KIND;
    }
}


/** Change the value of one or multiple synthesis options. */
export interface SetSynthesisOptionsAction extends Action {
    kind: typeof SetSynthesisOptionsAction.KIND;
    options: SynthesisOption[];
}

export namespace SetSynthesisOptionsAction {
    export const KIND = "setSynthesisOptions";

    export function create(options: SynthesisOption[]): SetSynthesisOptionsAction {
        return {
            kind: KIND,
            options,
        };
    }

    export function isThisAction(action: Action): action is SetSynthesisOptionsAction {
        return action.kind === SetSynthesisOptionsAction.KIND;
    }
}<|MERGE_RESOLUTION|>--- conflicted
+++ resolved
@@ -20,15 +20,9 @@
 
 /** Request message from the server to update the diagram options widget on the client. */
 export interface UpdateOptionsAction extends Action {
-<<<<<<< HEAD
-    kind: typeof UpdateOptionsAction.KIND;
-    valuedSynthesisOptions: ValuedSynthesisOption[];
-    clientId: string;
-=======
     kind: typeof UpdateOptionsAction.KIND
     valuedSynthesisOptions?: ValuedSynthesisOption[]
     clientId: string
->>>>>>> 564eb9a5
 }
 
 export namespace UpdateOptionsAction {
