/*
 * KIELER - Kiel Integrated Environment for Layout Eclipse RichClient
 *
 * http://rtsys.informatik.uni-kiel.de/kieler
 *
 * Copyright 2021-2022 by
 * + Kiel University
 *   + Department of Computer Science
 *     + Real-Time and Embedded Systems Group
 *
 * This program and the accompanying materials are made available under the
 * terms of the Eclipse Public License 2.0 which is available at
 * http://www.eclipse.org/legal/epl-2.0.
 *
 * SPDX-License-Identifier: EPL-2.0
 */

import { ElkExtendedEdge, ElkPrimitiveEdge } from "elkjs";
import { ElkLayoutEngine } from "sprotty-elk/lib/elk-layout.js";
import { Point, SEdge, SGraph, SModelIndex } from "sprotty-protocol";
<<<<<<< HEAD
import { FTAEdge } from "../src-webview/fta/fta-model";
import { FTA_EDGE_TYPE } from "./fta/diagram/fta-model";
import { STPA_EDGE_TYPE, STPA_INTERMEDIATE_EDGE_TYPE } from './stpa/diagram/stpa-model';
=======
import { FTAEdge } from "./fta/diagram/fta-interfaces.js";
import { FTA_EDGE_TYPE } from "./fta/diagram/fta-model.js";
>>>>>>> 1bc9aa9c

export class LayoutEngine extends ElkLayoutEngine {
    layout(sgraph: SGraph, index?: SModelIndex): SGraph | Promise<SGraph> {
        if (this.getBasicType(sgraph) !== "graph") {
            return sgraph;
        }
        if (!index) {
            index = new SModelIndex();
            index.add(sgraph);
        }

        // STEP 1: Transform the Sprotty graph into an ELK graph with optional pre-processing
        const elkGraph = this.transformGraph(sgraph, index);
        /* used to inspect the elk graph in elklive */
        // const debugElkGraph = JSON.stringify(elkGraph);
        // console.log(debugElkGraph);

        if (this.preprocessor) {
            this.preprocessor.preprocess(elkGraph, sgraph, index);
        }

        // STEP 2: Invoke the ELK layout engine
        return this.elk.layout(elkGraph).then(result => {
            // STEP 3: Apply the results with optional post-processing to the original graph
            if (this.postprocessor) {
                this.postprocessor.postprocess(result, sgraph, index!);
            }
            this.applyLayout(result, index!);
            return sgraph;
        });
    }

    /** Override method to save the junctionpoints in FTAEdges*/
    protected applyEdge(sedge: SEdge, elkEdge: ElkExtendedEdge, index: SModelIndex): void {
        const points: Point[] = [];
        if (sedge.type === FTA_EDGE_TYPE || sedge.type === STPA_EDGE_TYPE || sedge.type === STPA_INTERMEDIATE_EDGE_TYPE) {
            (sedge as any as FTAEdge).junctionPoints = elkEdge.junctionPoints;
        }
        if (elkEdge.sections && elkEdge.sections.length > 0) {
            const section = elkEdge.sections[0];
            if (section.startPoint) {
                points.push(section.startPoint);
            }
            if (section.bendPoints) {
                points.push(...section.bendPoints);
            }
            if (section.endPoint) {
                points.push(section.endPoint);
            }
        } else if (isPrimitiveEdge(elkEdge)) {
            if (elkEdge.sourcePoint) {
                points.push(elkEdge.sourcePoint);
            }
            if (elkEdge.bendPoints) {
                points.push(...elkEdge.bendPoints);
            }
            if (elkEdge.targetPoint) {
                points.push(elkEdge.targetPoint);
            }
        }
        sedge.routingPoints = points;

        if (elkEdge.labels) {
            elkEdge.labels.forEach(elkLabel => {
                const sLabel = elkLabel.id && index.getById(elkLabel.id);
                if (sLabel) {
                    this.applyShape(sLabel, elkLabel, index);
                }
            });
        }
    }
}

function isPrimitiveEdge(edge: unknown): edge is ElkPrimitiveEdge {
    return (
        typeof (edge as ElkPrimitiveEdge).source === "string" && typeof (edge as ElkPrimitiveEdge).target === "string"
    );
}<|MERGE_RESOLUTION|>--- conflicted
+++ resolved
@@ -18,14 +18,8 @@
 import { ElkExtendedEdge, ElkPrimitiveEdge } from "elkjs";
 import { ElkLayoutEngine } from "sprotty-elk/lib/elk-layout.js";
 import { Point, SEdge, SGraph, SModelIndex } from "sprotty-protocol";
-<<<<<<< HEAD
-import { FTAEdge } from "../src-webview/fta/fta-model";
-import { FTA_EDGE_TYPE } from "./fta/diagram/fta-model";
-import { STPA_EDGE_TYPE, STPA_INTERMEDIATE_EDGE_TYPE } from './stpa/diagram/stpa-model';
-=======
 import { FTAEdge } from "./fta/diagram/fta-interfaces.js";
 import { FTA_EDGE_TYPE } from "./fta/diagram/fta-model.js";
->>>>>>> 1bc9aa9c
 
 export class LayoutEngine extends ElkLayoutEngine {
     layout(sgraph: SGraph, index?: SModelIndex): SGraph | Promise<SGraph> {
