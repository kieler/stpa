--- conflicted
+++ resolved
@@ -20,12 +20,7 @@
 import { Range, RenameParams, TextEdit } from "vscode-languageserver";
 import { Hazard, isHazard, isSystemConstraint, LossScenario, Model, SystemConstraint } from "../generated/ast";
 import { StpaServices } from "./stpa-module";
-<<<<<<< HEAD
-import { elementWithName, elementWithRefs } from "./stpa-validator";
-import { collectElementsWithSubComps } from "./diagram/utils";
-=======
 import { collectElementsWithSubComps, elementWithName, elementWithRefs } from "./utils";
->>>>>>> f88cf93d
 
 /**
  * Default prefixes for the different STPA aspects.
