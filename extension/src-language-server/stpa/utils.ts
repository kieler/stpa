/*
 * KIELER - Kiel Integrated Environment for Layout Eclipse RichClient
 *
 * http://rtsys.informatik.uni-kiel.de/kieler
 *
 * Copyright 2023 by
 * + Kiel University
 *   + Department of Computer Science
 *     + Real-Time and Embedded Systems Group
 *
 * This program and the accompanying materials are made available under the
 * terms of the Eclipse Public License 2.0 which is available at
 * http://www.eclipse.org/legal/epl-2.0.
 *
 * SPDX-License-Identifier: EPL-2.0
 */

import { AstNode, LangiumSharedServices } from "langium";
import { LangiumSprottySharedServices } from "langium-sprotty";
import {
    Command,
    ContConstraint,
    Context,
    Graph,
    Hazard,
    HazardList,
    Loss,
    LossScenario,
    Node,
    Responsibility,
    Rule,
    SafetyConstraint,
    SystemConstraint,
    UCA,
    Variable,
    isContConstraint,
    isContext,
    isHazard,
    isLoss,
    isLossScenario,
    isResponsibility,
    isSafetyConstraint,
    isSystemConstraint,
    isUCA,
} from "../generated/ast";
<<<<<<< HEAD
import { groupValue } from "./diagram/synthesis-options";
import { STPANode } from "./stpa-interfaces";
import { STPAAspect } from "./stpa-model";
=======
import { getModel } from "../utils";
import { STPAAspect } from "./diagram/stpa-model";
>>>>>>> 0d799ed9

export type leafElement =
    | Loss
    | Hazard
    | SystemConstraint
    | Responsibility
    | UCA
    | ContConstraint
    | LossScenario
    | SafetyConstraint
    | Context;
export type elementWithName =
    | Loss
    | Hazard
    | SystemConstraint
    | Responsibility
    | UCA
    | ContConstraint
    | LossScenario
    | SafetyConstraint
    | Node
    | Variable
    | Graph
    | Command
    | Context
    | Rule;
export type elementWithRefs =
    | Hazard
    | SystemConstraint
    | Responsibility
    | HazardList
    | ContConstraint
    | SafetyConstraint;

/**
 * Returns the control actions defined in the file given by the {@code uri}.
 * @param uri Uri of the file which control actions should be returned.
 * @param shared The shared services of Langium.
 * @returns the control actions that are defined in the file determined by the {@code uri}.
 */
export function getControlActions(
    uri: string,
    shared: LangiumSprottySharedServices | LangiumSharedServices
): Record<string, string[]> {
    const controlActionsMap: Record<string, string[]> = {};
    // get the model from the file determined by the uri
    const model = getModel(uri, shared);
    // collect control actions grouped by their controller
    model.controlStructure?.nodes.forEach((systemComponent) => {
        systemComponent.actions.forEach((action) => {
            action.comms.forEach((command) => {
                const actionList = controlActionsMap[systemComponent.name];
                if (actionList !== undefined) {
                    actionList.push(command.name);
                } else {
                    controlActionsMap[systemComponent.name] = [command.name];
                }
            });
        });
    });
    return controlActionsMap;
}

/**
 * Getter for the aspect of a STPA component.
 * @param node AstNode which aspect should determined.
 * @returns the aspect of {@code node}.
 */
export function getAspect(node: AstNode): STPAAspect {
    if (isLoss(node)) {
        return STPAAspect.LOSS;
    } else if (isHazard(node)) {
        return STPAAspect.HAZARD;
    } else if (isSystemConstraint(node)) {
        return STPAAspect.SYSTEMCONSTRAINT;
    } else if (isUCA(node) || isContext(node)) {
        return STPAAspect.UCA;
    } else if (isResponsibility(node)) {
        return STPAAspect.RESPONSIBILITY;
    } else if (isContConstraint(node)) {
        return STPAAspect.CONTROLLERCONSTRAINT;
    } else if (isLossScenario(node)) {
        return STPAAspect.SCENARIO;
    } else if (isSafetyConstraint(node)) {
        return STPAAspect.SAFETYREQUIREMENT;
    }
    return STPAAspect.UNDEFINED;
}

/**
 * Collects the {@code topElements}, their children, their children's children and so on.
 * @param topElements The top elements that possbible have children.
 * @returns A list with the given {@code topElements} and their descendants.
 */
export function collectElementsWithSubComps(topElements: (Hazard | SystemConstraint)[]): (Hazard | SystemConstraint)[] {
    let result = topElements;
    let todo = topElements;
    for (let i = 0; i < todo.length; i++) {
        const current = todo[i];
        if (current.subComps) {
            result = result.concat(current.subComps);
            todo = todo.concat(current.subComps);
        }
    }
    return result;
<<<<<<< HEAD
}

/**
 * Determines the layer {@code node} should be in depending on the STPA aspect it represents.
 * @param node STPANode for which the layer should be determined.
 * @param hazardDepth Maximal depth of the hazard hierarchy.
 * @param sysConsDepth Maximal depth of the system-level constraint hierarchy.
 * @param map Maps control actions to group number.
 * @param groupUCAs Determines whether and how UCAs should be grouped.
 * @returns The number of the layer {@code node} should be in.
 */
function determineLayerForSTPANode(node: STPANode, hazardDepth: number, sysConsDepth: number, map: Map<string, number>, groupUCAs: groupValue): number {
    switch (node.aspect) {
        case STPAAspect.LOSS:
            return 0;
        case STPAAspect.HAZARD:
            return 1 + node.hierarchyLvl;
        case STPAAspect.SYSTEMCONSTRAINT:
            return 2 + hazardDepth + node.hierarchyLvl;
        case STPAAspect.RESPONSIBILITY:
            return 3 + hazardDepth + sysConsDepth;
        case STPAAspect.UCA:
            // each UCA group gets its own layer
            switch (groupUCAs) {
                case groupValue.CONTROL_ACTION:
                    if (node.controlAction && !map.has(node.controlAction)) {
                        map.set(node.controlAction, map.size);
                    }
                    return 4 + hazardDepth + sysConsDepth + map.get(node.controlAction!)!;
                case groupValue.SYSTEM_COMPONENT:
                    if (node.controlAction && !map.has(node.controlAction.substring(0, node.controlAction.indexOf(".")))) {
                        map.set(node.controlAction.substring(0, node.controlAction.indexOf(".")), map.size);
                    }
                    return 4 + hazardDepth + sysConsDepth + map.get(node.controlAction!.substring(0, node.controlAction!.indexOf(".")))!;
                default:
                    return 4 + hazardDepth + sysConsDepth;
            }
        case STPAAspect.CONTROLLERCONSTRAINT:
            return 5 + hazardDepth + sysConsDepth + map.size;
        case STPAAspect.SCENARIO:
            return 6 + hazardDepth + sysConsDepth + map.size;
        case STPAAspect.SAFETYREQUIREMENT:
            return 7 + hazardDepth + sysConsDepth + map.size;
        default:
            return -1;
    }
}

/**
 * Sets the level property for {@code nodes} depending on the layer they should be in.
 * @param nodes The nodes representing the stpa components.
 * @param groupUCAs Determines whether and how UCAs are grouped.
 */
export function setLevelsForSTPANodes(nodes: STPANode[], groupUCAs: groupValue): void {
    // determines the maximal hierarchy depth of hazards and system constraints
    let maxHazardDepth = -1;
    let maxSysConsDepth = -1;
    for (const node of nodes) {
        if (node.aspect === STPAAspect.HAZARD) {
            maxHazardDepth = maxHazardDepth > node.hierarchyLvl ? maxHazardDepth : node.hierarchyLvl;
        }
        if (node.aspect === STPAAspect.SYSTEMCONSTRAINT) {
            maxSysConsDepth = maxSysConsDepth > node.hierarchyLvl ? maxSysConsDepth : node.hierarchyLvl;
        }
    }

    // used to determine which control action or system component belongs to which group number
    const map = new Map<string, number>();
    // sets level property to the layer of the nodes.
    for (const node of nodes) {
        const layer = determineLayerForSTPANode(node, maxHazardDepth, maxSysConsDepth, map, groupUCAs);
        node.level = -layer;
    }
}

export class StpaResult {
    title: string;
    losses: StpaComponent[] = [];
    hazards: StpaComponent[] = [];
    systemLevelConstraints: StpaComponent[] = [];
    // sorted by system components
    responsibilities: Record<string, StpaComponent[]> = {};
    // sorted first by control action, then by uca type
    ucas: { controlAction: string, ucas: Record<string, StpaComponent[]>; }[] = [];
    controllerConstraints: StpaComponent[] = [];
    // sorted by ucas
    ucaScenarios: Record<string, StpaComponent[]> = {};
    scenarios: StpaComponent[] = [];
    safetyCons: StpaComponent[] = [];
}

export class StpaComponent {
    id: string;
    description: string;
    references?: string;
    subComponents?: StpaComponent[];
}

/**
 * Provides the different UCA types.
 */
export class UCA_TYPE {
    static NOT_PROVIDED = "not-provided";
    static PROVIDED = "provided";
    static TOO_EARLY = "too-early";
    static TOO_LATE = "too-late";
    static APPLIED_TOO_LONG = "applied-too-long";
    static STOPPED_TOO_SOON = "stopped-too-soon";
    static WRONG_TIME = "wrong-time";
    static CONTINUOUS = "continuous-problem";
    static UNDEFINED = "undefined";
=======
>>>>>>> 0d799ed9
}<|MERGE_RESOLUTION|>--- conflicted
+++ resolved
@@ -43,14 +43,10 @@
     isSystemConstraint,
     isUCA,
 } from "../generated/ast";
-<<<<<<< HEAD
+import { getModel } from "../utils";
+import { STPAAspect } from "./diagram/stpa-model";
 import { groupValue } from "./diagram/synthesis-options";
 import { STPANode } from "./stpa-interfaces";
-import { STPAAspect } from "./stpa-model";
-=======
-import { getModel } from "../utils";
-import { STPAAspect } from "./diagram/stpa-model";
->>>>>>> 0d799ed9
 
 export type leafElement =
     | Loss
@@ -156,7 +152,6 @@
         }
     }
     return result;
-<<<<<<< HEAD
 }
 
 /**
@@ -268,6 +263,4 @@
     static WRONG_TIME = "wrong-time";
     static CONTINUOUS = "continuous-problem";
     static UNDEFINED = "undefined";
-=======
->>>>>>> 0d799ed9
 }