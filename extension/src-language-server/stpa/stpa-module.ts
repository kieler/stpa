/*
 * KIELER - Kiel Integrated Environment for Layout Eclipse RichClient
 *
 * http://rtsys.informatik.uni-kiel.de/kieler
 *
 * Copyright 2021-2022 by
 * + Kiel University
 *   + Department of Computer Science
 *     + Real-Time and Embedded Systems Group
 *
 * This program and the accompanying materials are made available under the
 * terms of the Eclipse Public License 2.0 which is available at
 * http://www.eclipse.org/legal/epl-2.0.
 *
 * SPDX-License-Identifier: EPL-2.0
 */

import ElkConstructor from "elkjs/lib/elk.bundled";
import {
    createDefaultModule,
    createDefaultSharedModule,
    DefaultSharedModuleContext,
    inject,
    Module,
    PartialLangiumServices,
} from "langium";
import {
    DefaultDiagramServerManager,
    DiagramActionNotification,
    LangiumSprottyServices,
    LangiumSprottySharedServices,
    SprottyDiagramServices,
    SprottySharedServices,
} from "langium-sprotty";
import {
    DefaultElementFilter,
    ElkFactory,
    ElkLayoutEngine,
    IElementFilter,
    ILayoutConfigurator,
} from "sprotty-elk/lib/elk-layout";
import { DiagramOptions } from "sprotty-protocol";
import { URI } from "vscode-uri";
import { StpaGeneratedModule, StpaGeneratedSharedModule } from "../generated/module";
import { ContextTableProvider } from "./contextTable/context-dataProvider";
import { StpaDiagramGenerator } from "./diagram/diagram-generator";
import { StpaLayoutConfigurator } from "./diagram/layout-config";
import { StpaDiagramServer } from "./diagram/stpa-diagramServer";
import { StpaSynthesisOptions } from "./diagram/synthesis-options";
import { IDEnforcer } from "./ID-enforcer";
import { StpaScopeProvider } from "./stpa-scopeProvider";
import { StpaValidationRegistry, StpaValidator } from "./stpa-validator";

/**
 * Declaration of custom services - add your own service classes here.
 */
export type StpaAddedServices = {
    references: {
        StpaScopeProvider: StpaScopeProvider;
    };
    validation: {
        StpaValidator: StpaValidator;
    };
    layout: {
        ElkFactory: ElkFactory;
        ElementFilter: IElementFilter;
        LayoutConfigurator: ILayoutConfigurator;
    };
    options: {
        StpaSynthesisOptions: StpaSynthesisOptions;
    };
    contextTable: {
        ContextTableProvider: ContextTableProvider;
    };
    utility: {
        IDEnforcer: IDEnforcer;
    };
};

/**
 * Union of Langium default services and your custom services - use this as constructor parameter
 * of custom service classes.
 */
export type StpaServices = LangiumSprottyServices & StpaAddedServices;

/**
 * Dependency injection module that overrides Langium default services and contributes the
 * declared custom services. The Langium defaults can be partially specified to override only
 * selected services, while the custom services must be fully specified.
 */
export const STPAModule: Module<StpaServices, PartialLangiumServices & SprottyDiagramServices & StpaAddedServices> = {
    diagram: {
        DiagramGenerator: (services) => new StpaDiagramGenerator(services),
        ModelLayoutEngine: (services) =>
            new ElkLayoutEngine(
                services.layout.ElkFactory,
                services.layout.ElementFilter,
                services.layout.LayoutConfigurator
            ) as any,
    },
    references: {
        ScopeProvider: (services) => new StpaScopeProvider(services),
        StpaScopeProvider: (services) => new StpaScopeProvider(services),
    },
    validation: {
        ValidationRegistry: (services) => new StpaValidationRegistry(services),
        StpaValidator: () => new StpaValidator(),
    },
    layout: {
        ElkFactory: () => () => new ElkConstructor({ algorithms: ["layered"] }),
        ElementFilter: () => new DefaultElementFilter(),
        LayoutConfigurator: () => new StpaLayoutConfigurator(),
    },
    options: {
        StpaSynthesisOptions: () => new StpaSynthesisOptions(),
    },
    contextTable: {
        ContextTableProvider: (services) => new ContextTableProvider(services),
    },
    utility: {
        IDEnforcer: (services) => new IDEnforcer(services),
    },
};

export const stpaDiagramServerFactory = (
    services: LangiumSprottySharedServices
): ((clientId: string, options?: DiagramOptions) => StpaDiagramServer) => {
    const connection = services.lsp.Connection;
    const serviceRegistry = services.ServiceRegistry;
    return (clientId, options) => {
        const sourceUri = options?.sourceUri;
        if (!sourceUri) {
            throw new Error("Missing 'sourceUri' option in request.");
        }
        const language = serviceRegistry.getServices(URI.parse(sourceUri as string)) as StpaServices;
        if (!language.diagram) {
            throw new Error(`The '${language.LanguageMetaData.languageId}' language does not support diagrams.`);
        }
        return new StpaDiagramServer(
            async (action) => {
                connection?.sendNotification(DiagramActionNotification.type, { clientId, action });
<<<<<<< HEAD
            }, language.diagram, clientId, language.options.StpaSynthesisOptions);
        };
=======
            },
            language.diagram,
            language.options.StpaSynthesisOptions,
            clientId,
            connection
        );
>>>>>>> 2bc17a6e
    };
};

/**
 * instead of the default diagram server the stpa-diagram server is sued
 */
export const StpaSprottySharedModule: Module<LangiumSprottySharedServices, SprottySharedServices> = {
    diagram: {
        diagramServerFactory: stpaDiagramServerFactory,
        DiagramServerManager: (services) => new DefaultDiagramServerManager(services),
    },
};

/**
 * Create the full set of services required by Langium.
 *
 * First inject the shared services by merging two modules:
 *  - Langium default shared services
 *  - Services generated by langium-cli
 *
 * Then inject the language-specific services by merging three modules:
 *  - Langium default language-specific services
 *  - Services generated by langium-cli
 *  - Services specified in this file
 *
 * @param context Optional module context with the LSP connection
 * @returns An object wrapping the shared services and the language-specific services
 */
export function createStpaServices(context: DefaultSharedModuleContext): {
    shared: LangiumSprottySharedServices;
    states: StpaServices;
} {
    const shared = inject(createDefaultSharedModule(context), StpaGeneratedSharedModule, StpaSprottySharedModule);
    const states = inject(createDefaultModule({ shared }), StpaGeneratedModule, STPAModule);
    shared.ServiceRegistry.register(states);
    return { shared, states };
}<|MERGE_RESOLUTION|>--- conflicted
+++ resolved
@@ -139,17 +139,12 @@
         return new StpaDiagramServer(
             async (action) => {
                 connection?.sendNotification(DiagramActionNotification.type, { clientId, action });
-<<<<<<< HEAD
-            }, language.diagram, clientId, language.options.StpaSynthesisOptions);
-        };
-=======
             },
             language.diagram,
             language.options.StpaSynthesisOptions,
             clientId,
             connection
         );
->>>>>>> 2bc17a6e
     };
 };
 
