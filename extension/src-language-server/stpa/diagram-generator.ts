/*
 * KIELER - Kiel Integrated Environment for Layout Eclipse RichClient
 *
 * http://rtsys.informatik.uni-kiel.de/kieler
 *
 * Copyright 2021-2023 by
 * + Kiel University
 *   + Department of Computer Science
 *     + Real-Time and Embedded Systems Group
 *
 * This program and the accompanying materials are made available under the
 * terms of the Eclipse Public License 2.0 which is available at
 * http://www.eclipse.org/legal/epl-2.0.
 *
 * SPDX-License-Identifier: EPL-2.0
 */

import { AstNode } from 'langium';
import { GeneratorContext, IdCache, LangiumDiagramGenerator } from 'langium-sprotty';
<<<<<<< HEAD
import { SLabel, SModelElement, SModelRoot } from 'sprotty-protocol';
import {
    Command,
    Model, Node, VE,
    isContConstraint, isContext, isHazard, isLoss, isLossScenario, isResponsibility, isSafetyConstraint,
    isSystemConstraint, isUCA
} from '../generated/ast';
import { filterModel } from './filtering';
import { CSEdge, CSNode, STPAEdge, STPANode } from './stpa-interfaces';
import { CS_EDGE_TYPE, CS_NODE_TYPE, DUMMY_NODE_TYPE, EdgeType, PARENT_TYPE, STPA_EDGE_TYPE, STPA_NODE_TYPE } from './stpa-model';
import { StpaServices } from './stpa-module';
import { StpaSynthesisOptions, labelManagementValue, showLabelsValue } from './synthesis-options';
import { collectElementsWithSubComps, getAspect, getTargets, setLevelsForSTPANodes } from './utils';
=======
import { SLabel, SModelElement, SModelRoot, SNode } from 'sprotty-protocol';
import {
    Command,
    Hazard,
    Model, Node,
    SystemConstraint,
    VE,
    isContext, isHazard,
    isSystemConstraint, isUCA
} from '../generated/ast';
import { filterModel } from './filtering';
import { CSEdge, CSNode, STPAEdge, STPANode, STPAPort } from './stpa-interfaces';
import { CS_EDGE_TYPE, CS_NODE_TYPE, DUMMY_NODE_TYPE, EdgeType, PARENT_TYPE, PortSide, STPAAspect, STPA_EDGE_TYPE, STPA_INTERMEDIATE_EDGE_TYPE, STPA_NODE_TYPE, STPA_PORT_TYPE } from './stpa-model';
import { StpaServices } from './stpa-module';
import { StpaSynthesisOptions } from './synthesis-options';
import { collectElementsWithSubComps, getAspect, getTargets, leafElement, setLevelOfCSNodes, setLevelsForSTPANodes } from './utils';
>>>>>>> abe42772

export class StpaDiagramGenerator extends LangiumDiagramGenerator {

    protected readonly options: StpaSynthesisOptions;

    /** Saves the Ids of the generated SNodes */
    protected idToSNode: Map<string, SNode> = new Map();

    constructor(services: StpaServices) {
        super(services);
        this.options = services.options.StpaSynthesisOptions;
    }

    /**
     * Generates a SGraph for the STPA model contained in {@code args}.
     * @param args GeneratorContext for the STPA model.
     * @returns the root of the generated SGraph.
     */
    protected generateRoot(args: GeneratorContext<Model>): SModelRoot {
        const { document } = args;
        const model: Model = document.parseResult.value;
        // filter model based on the options set by the user
        const filteredModel = filterModel(model, this.options);

        const showLabels = this.options.getShowLabels();

        // determine the children for the STPA graph
        // for each component a node is generated with edges representing the references of the component
        // in order to be able to set the target IDs of the edges, the nodes must be created in the correct order
        let stpaChildren: SModelElement[] = filteredModel.losses?.map(l => this.generateSTPANode(l, showLabels === showLabelsValue.ALL || showLabels === showLabelsValue.LOSSES, args));
        // the hierarchy option determines whether subcomponents are contained in ther parent or not
        if (!this.options.getHierarchy()) {
            // subcomponents have edges to the parent
            const hazards = collectElementsWithSubComps(filteredModel.hazards);
            const sysCons = collectElementsWithSubComps(filteredModel.systemLevelConstraints);
            stpaChildren = stpaChildren.concat([
                ...hazards.map(sh => this.generateAspectWithEdges(sh, showLabels === showLabelsValue.ALL || showLabels === showLabelsValue.HAZARDS, args)).flat(1),
                ...sysCons.map(ssc => this.generateAspectWithEdges(ssc, showLabels === showLabelsValue.ALL || showLabels === showLabelsValue.SYSTEM_CONSTRAINTS, args)).flat(1)
            ]);
        } else {
            // subcomponents are contained in the parent
            stpaChildren = stpaChildren.concat([
                ...filteredModel.hazards?.map(h => this.generateAspectWithEdges(h, showLabels === showLabelsValue.ALL || showLabels === showLabelsValue.HAZARDS, args)).flat(1),
                ...filteredModel.systemLevelConstraints?.map(sc => this.generateAspectWithEdges(sc, showLabels === showLabelsValue.ALL || showLabels === showLabelsValue.SYSTEM_CONSTRAINTS, args)).flat(1),
                ...filteredModel.systemLevelConstraints?.map(sc => sc.subComps?.map(ssc => this.generateEdgesForSTPANode(ssc, args))).flat(2)
            ]);
        }
        stpaChildren = stpaChildren.concat([
            ...filteredModel.responsibilities?.map(r => r.responsiblitiesForOneSystem.map(resp => this.generateAspectWithEdges(resp, showLabels === showLabelsValue.ALL || showLabels === showLabelsValue.RESPONSIBILITIES, args))).flat(2),
            ...filteredModel.allUCAs?.map(allUCA => allUCA.ucas.map(uca => this.generateAspectWithEdges(uca, showLabels === showLabelsValue.ALL || showLabels === showLabelsValue.UCAS, args))).flat(2),
            ...filteredModel.rules?.map(rule => rule.contexts.map(context => this.generateAspectWithEdges(context, showLabels === showLabelsValue.ALL || showLabels === showLabelsValue.UCAS, args))).flat(2),
            ...filteredModel.controllerConstraints?.map(c => this.generateAspectWithEdges(c, showLabels === showLabelsValue.ALL || showLabels === showLabelsValue.CONTROLLER_CONSTRAINTS, args)).flat(1),
            ...filteredModel.scenarios?.map(s => this.generateAspectWithEdges(s, showLabels === showLabelsValue.ALL || showLabels === showLabelsValue.SCENARIOS, args)).flat(1),
            ...filteredModel.safetyCons?.map(sr => this.generateAspectWithEdges(sr, showLabels === showLabelsValue.ALL || showLabels === showLabelsValue.SAFETY_CONSTRAINTS, args)).flat(1)
        ]);


        // filtering the nodes of the STPA graph
        const stpaNodes: STPANode[] = [];
        for (const node of stpaChildren) {
            if (node.type === STPA_NODE_TYPE) {
                stpaNodes.push(node as STPANode);
            }
        }
        // each node should be placed in a specific layer based on the aspect. therefore positions must be set
        setLevelsForSTPANodes(stpaNodes, this.options.getGroupingUCAs());

        const rootChildren: SModelElement[] = [];
        if (filteredModel.controlStructure) {
            setLevelOfCSNodes(filteredModel.controlStructure?.nodes);
            // determine the nodes of the control structure graph
            const csNodes = filteredModel.controlStructure?.nodes.map(n => this.createControlStructureNode(n, args));
            // children (nodes and edges) of the control structure
            const CSChildren = [
                ...csNodes,
                ...this.generateVerticalCSEdges(filteredModel.controlStructure.nodes, args),
                //...this.generateHorizontalCSEdges(filteredModel.controlStructure.edges, args)
            ];
            // add control structure to roots children
            rootChildren.push({
                type: PARENT_TYPE,
                id: 'controlStructure',
                children: CSChildren
            });
        }
        // add relationship graph to roots children
        rootChildren.push(
            {
                type: PARENT_TYPE,
                id: 'relationships',
                children: stpaChildren
            }
        );
        // return root
        return {
            type: 'graph',
            id: 'root',
            children: rootChildren
        };
    }

    /**
     * Generates a single control structure node for the given {@code node},
     * @param node The system component a CSNode should be created for.
     * @param param1 GeneratorContext of the STPA model.
     * @returns A CSNode representing {@code node}.
     */
    protected createControlStructureNode(node: Node, { idCache }: GeneratorContext<Model>): CSNode {
        const label = node.label ? node.label : node.name;
        const nodeId = idCache.uniqueId(node.name, node);
        const csNode = {
            type: CS_NODE_TYPE,
            id: nodeId,
            level: node.level,
            children: this.createLabel([label], nodeId, idCache),
            layout: 'stack',
            layoutOptions: {
                paddingTop: 10.0,
                paddingBottom: 10.0,
                paddingLeft: 10.0,
                paddingRight: 10.0
            }
        };
        this.idToSNode.set(nodeId, csNode);
        return csNode;
    }

    /**
     * Creates the edges for the control structure.
     * @param nodes The nodes of the control structure.
     * @param args GeneratorContext of the STPA model
     * @returns A list of edges for the control structure.
     */
    protected generateVerticalCSEdges(nodes: Node[], args: GeneratorContext<Model>): (CSNode | CSEdge)[] {
        const edges: (CSNode | CSEdge)[] = [];
        // for every control action and feedback of every a node, a edge should be created
        for (const node of nodes) {
            // create edges representing the control actions
            edges.push(...this.translateCommandsToEdges(node.actions, EdgeType.CONTROL_ACTION, args));
            // create edges representing feedback
            edges.push(...this.translateCommandsToEdges(node.feedbacks, EdgeType.FEEDBACK, args));
            // create edges representing the other inputs
            edges.push(...this.translateIOToEdgeAndNode(node.inputs, node, EdgeType.INPUT, args));
            // create edges representing the other outputs
            edges.push(...this.translateIOToEdgeAndNode(node.outputs, node, EdgeType.OUTPUT, args));
        }
        return edges;
    }

    /**
     * Translates the commands (control action or feedback) of a node to edges.
     * @param commands The control actions or feedback of a node.
     * @param edgetype The type of the edge (control action or feedback).
     * @param args GeneratorContext of the STPA model.
     * @returns A list of edges representing the commands.
     */
    protected translateCommandsToEdges(commands: VE[], edgetype: EdgeType, args: GeneratorContext<Model>): CSEdge[] {
        const idCache = args.idCache;
        const edges: CSEdge[] = [];
        for (const edge of commands) {
            const sourceId = idCache.getId(edge.$container);
            const targetId = idCache.getId(edge.target.ref);
            const edgeId = idCache.uniqueId(`${sourceId}_${edge.comms[0].name}_${targetId}`, edge);
            // multiple commands to same target is represented by one edge
            const label: string[] = [];
            for (let i = 0; i < edge.comms.length; i++) {
                const com = edge.comms[i];
                label.push(com.label);
            }
            const portIds = this.createPortsForEdge(sourceId ?? "", edgetype === EdgeType.CONTROL_ACTION ?
                PortSide.SOUTH : PortSide.NORTH, targetId ?? "", edgetype === EdgeType.CONTROL_ACTION ?
                PortSide.NORTH : PortSide.SOUTH, edgeId, idCache);

            const e = this.createControlStructureEdge(edgeId, portIds.sourcePortId, portIds.targetPortId,
                label, edgetype, args);
            edges.push(e);
        }
        return edges;
    }

    /**
     * Create the source and target port for the edge with the given {@code edgeId}.
     * @param sourceId The id of the source node.
     * @param sourceSide The side of the source node the edge should be connected to.
     * @param targetId The id of the target node.
     * @param targetSide The side of the target node the edge should be connected to.
     * @param edgeId The id of the edge.
     * @param idCache The id cache of the STPA model.
     * @returns the ids of the source and target port the edge should be connected to.
     */
    protected createPortsForEdge(sourceId: string, sourceSide: PortSide, targetId: string,
        targetSide: PortSide, edgeId: string, idCache: IdCache<AstNode>): { sourcePortId: string, targetPortId: string; } {
        // add ports for source and target
        const sourceNode = this.idToSNode.get(sourceId);
        const sourcePortId = idCache.uniqueId(edgeId + '_newTransition');
        sourceNode?.children?.push(this.createSTPAPort(sourcePortId, sourceSide));

        const targetNode = this.idToSNode.get(targetId!);
        const targetPortId = idCache.uniqueId(edgeId + '_newTransition');
        targetNode?.children?.push(this.createSTPAPort(targetPortId, targetSide));

        return { sourcePortId, targetPortId };
    }

    /**
     * Translates the inputs or outputs of a node to edges.
     * @param io The inputs or outputs of a node.
     * @param node The node of the inputs or outputs.
     * @param edgetype The type of the edge (input or output).
     * @param args GeneratorContext of the STPA model.
     * @returns a list of edges representing the inputs or outputs.
     */
    protected translateIOToEdgeAndNode(io: Command[], node: Node, edgetype: EdgeType, args: GeneratorContext<Model>): (CSNode | CSEdge)[] {
        if (io.length !== 0) {
            const idCache = args.idCache;
            const nodeId = idCache.getId(node);

            // create the label of the edge
            const label: string[] = [];
            for (let i = 0; i < io.length; i++) {
                const command = io[i];
                label.push(command.label);
            }

            let graphComponents: (CSNode | CSEdge)[] = [];
            switch (edgetype) {
                case EdgeType.INPUT:
                    // create dummy node for the input
                    const inputDummyNode = this.createDummyNode("input" + node.name, node.level ? node.level - 1 : undefined, idCache);
                    // create edge for the input
                    const inputEdge = this.createControlStructureEdge(idCache.uniqueId(`${inputDummyNode.id}_input_${nodeId}`), inputDummyNode.id ? inputDummyNode.id : '', nodeId ? nodeId : '',
                        label, edgetype, args);
                    graphComponents = [inputEdge, inputDummyNode];
                    break;
                case EdgeType.OUTPUT:
                    // create dummy node for the output
                    const outputDummyNode = this.createDummyNode("output" + node.name, node.level ? node.level + 1 : undefined, idCache);
                    // create edge for the output
                    const outputEdge = this.createControlStructureEdge(idCache.uniqueId(`${nodeId}_output_${outputDummyNode.id}`), nodeId ? nodeId : '', outputDummyNode.id ? outputDummyNode.id : '',
                        label, edgetype, args);
                    graphComponents = [outputEdge, outputDummyNode];
                    break;
                default:
                    console.error("EdgeType is not INPUT or OUTPUT");
                    break;
            }
            return graphComponents;
        }
        return [];
    }

    // for this in-layer edges are needed, which are not supported by ELK at the moment
    /*     protected generateHorizontalCSEdges(edges: Edge[], args: GeneratorContext<Model>): SEdge[]{
            const idCache = args.idCache
            let genEdges: SEdge[] = []
            for (const edge of edges) {
                const sourceId = idCache.getId(edge.source.ref)
                const targetId = idCache.getId(edge.target.ref)
                const edgeId = idCache.uniqueId(`${sourceId}:${edge.name}:${targetId}`, edge)
                const e = this.generateSEdge(edgeId, sourceId ? sourceId : '', targetId ? targetId : '', 
                                edge.label? edge.label:edge.name, args)
                genEdges.push(e)
            }
            return genEdges
        } */

    /**
     * Generates a node and the edges for the given {@code node}.
     * @param node STPA component for which a node and edges should be generated.
     * @param args GeneratorContext of the STPA model.
     * @returns A node representing {@code node} and edges representing the references {@code node} contains.
     */
    protected generateAspectWithEdges(node: leafElement, args: GeneratorContext<Model>): SModelElement[] {
        // node must be created first in order to access the id when creating the edges
        const stpaNode = this.generateSTPANode(node, args);
        // uca nodes need to save their control action in order to be able to group them by the actions
        if ((isUCA(node) || isContext(node)) && node.$container.system.ref) {
            stpaNode.controlAction = node.$container.system.ref.name + "." + node.$container.action.ref?.name;
        }
        const elements: SModelElement[] = this.generateEdgesForSTPANode(node, args);
        elements.push(stpaNode);
        return elements;
    }

    /**
     * Generates a single STPANode for the given {@code node}.
     * @param node The STPA component the node should be created for.
     * @param args GeneratorContext of the STPA model.
     * @returns A STPANode representing {@code node}.
     */
    protected generateSTPANode(node: leafElement, args: GeneratorContext<Model>): STPANode {
        const idCache = args.idCache;
        const nodeId = idCache.uniqueId(node.name, node);
        // determines the hierarchy level for subcomponents. For other components the value is 0.
        let lvl = 0;
        let container = node.$container;
        while (isHazard(container) || isSystemConstraint(container)) {
            lvl++;
            container = container.$container;
        }

        let children: SModelElement[] = this.createLabel([node.name], nodeId, idCache);
        // if the hierarchy option is true, the subcomponents are added as children to the parent
        if (this.options.getHierarchy() && (isHazard(node) && node.subComps.length !== 0)) {
            // adds subhazards
            children = children.concat(node.subComps?.map((sc: Hazard) => this.generateSTPANode(sc, args)));
        }
        if (this.options.getHierarchy() && isSystemConstraint(node) && node.subComps.length !== 0) {
            // adds subconstraints
            children = children.concat(node.subComps?.map((sc: SystemConstraint) => this.generateSTPANode(sc, args)));
        }

        if (isContext(node)) {
            // context UCAs have no description
            const result = this.createSTPANode(node, nodeId, lvl, "", children);
            this.idToSNode.set(nodeId, result);
            return result;
        } else {
            const result = this.createSTPANode(node, nodeId, lvl, node.description, children);
            this.idToSNode.set(nodeId, result);
            return result;
        }
    }

    /**
     * Generates the edges for {@code node}.
     * @param node STPA component for which the edges should be created.
     * @param args GeneratorContext of the STPA model.
     * @returns Edges representing the references {@code node} contains.
     */
    protected generateEdgesForSTPANode(node: AstNode, args: GeneratorContext<Model>): SModelElement[] {
        const elements: SModelElement[] = [];
        // for every reference an edge is created
        // if hierarchy option is false, edges from subcomponents to parents are created too
        const targets = getTargets(node, this.options.getHierarchy());
        for (const target of targets) {
            const edge = this.generateSTPAEdge(node, target, '', args);
            if (edge) {
                elements.push(edge);
            }
        }
        return elements;
    }

    /**
     * Generates a single STPAEdge based on the given arguments.
     * @param source The source of the edge.
     * @param target The target of the edge.
     * @param label The label of the edge.
     * @param param4 GeneratorContext of the STPA model.
     * @returns An STPAEdge.
     */
    protected generateSTPAEdge(source: AstNode, target: AstNode, label: string, { idCache }: GeneratorContext<Model>): STPAEdge | undefined {
        // get the IDs
        const targetId = idCache.getId(target);
        const sourceId = idCache.getId(source);
        const edgeId = idCache.uniqueId(`${sourceId}_${targetId}`, undefined);

        if (sourceId && targetId) {
            // create the label of the edge
            let children: SModelElement[] = [];
            if (label !== '') {
                children = this.createLabel([label], edgeId, idCache);
            }

            if ((isHazard(target) || isSystemConstraint(target)) && target.$container?.$type !== 'Model') {
                // if the target is a subcomponent we need to add several ports and edges through the hierarchical structure
                return this.generateIntermediateIncomingEdges(target, source, sourceId, edgeId, children, idCache);
            } else {
                // otherwise it is sufficient to add ports for source and target
                const portIds = this.createPortsForEdge(sourceId, PortSide.NORTH, targetId, PortSide.SOUTH, edgeId, idCache);

                // add edge between the two ports
                return this.createSTPAEdge(edgeId, portIds.sourcePortId, portIds.targetPortId, children, STPA_EDGE_TYPE, getAspect(source));
            }
        }
    }

    /**
     * Generates incoming edges between the {@code source}, the top parent(s), and the {@code target}.
     * @param target The target of the edge.
     * @param source The source of the edge.
     * @param sourceId The ID of the source of the edge.
     * @param edgeId The ID of the original edge.
     * @param children The children of the original edge.
     * @param idCache The ID cache of the STPA model.
     * @returns an STPAEdge to connect the {@code source} (or its top parent) with the top parent of the {@code target}.
     */
    protected generateIntermediateIncomingEdges(target: AstNode, source: AstNode, sourceId: string, edgeId: string, children: SModelElement[], idCache: IdCache<AstNode>): STPAEdge {
        // add ports to the target and its (grand)parents
        const targetPortIds = this.generatePortsForHierarchy(target, edgeId, PortSide.SOUTH, idCache);

        // add edges between the ports
        let current: AstNode | undefined = target;
        for (let i = 0; current && current?.$type !== 'Model'; i++) {
            const currentNode = this.idToSNode.get(idCache.getId(current.$container)!);
            const edgeType = i === 0 ? STPA_EDGE_TYPE : STPA_INTERMEDIATE_EDGE_TYPE;
            currentNode?.children?.push(this.createSTPAEdge(idCache.uniqueId(edgeId), targetPortIds[i + 1], targetPortIds[i], children, edgeType, getAspect(source)));
            current = current?.$container;
        }

        if (isSystemConstraint(source) && source.$container?.$type !== 'Model') {
            // if the source is a sub-sytemconstraint we also need intermediate edges to the top system constraint
            return this.generateIntermediateOutgoingEdges(source, edgeId, children, targetPortIds[targetPortIds.length - 1], idCache);
        } else {
            // add port for source node
            const sourceNode = this.idToSNode.get(sourceId);
            const sourcePortId = idCache.uniqueId(edgeId + '_newTransition');
            sourceNode?.children?.push(this.createSTPAPort(sourcePortId, PortSide.NORTH));

            // add edge from source to top parent of the target
            return this.createSTPAEdge(edgeId, sourcePortId, targetPortIds[targetPortIds.length - 1], children, STPA_INTERMEDIATE_EDGE_TYPE, getAspect(source));
        }
    }

    /**
     * Generates outgoing edges between the {@code source}, its top parent(s), and {@code targetPortId}.
     * @param source The source of the original edge.
     * @param edgeId The ID of the original edge.
     * @param children The children of the original edge.
     * @param targetPortId The ID of the target port.
     * @param idCache The ID cache of the STPA model.
     * @returns the STPAEdge to connect the top parent of the {@code source} with the {@code targetPortId}.
     */
    protected generateIntermediateOutgoingEdges(source: AstNode, edgeId: string, children: SModelElement[], targetPortId: string, idCache: IdCache<AstNode>): STPAEdge {
        // add ports to the source and its (grand)parents
        const sourceIds = this.generatePortsForHierarchy(source, edgeId, PortSide.NORTH, idCache);

        // add edges between the ports
        let current: AstNode | undefined = source;
        for (let i = 0; current && current?.$type !== 'Model'; i++) {
            const currentNode = this.idToSNode.get(idCache.getId(current.$container)!);
            currentNode?.children?.push(this.createSTPAEdge(idCache.uniqueId(edgeId), sourceIds[i], sourceIds[i + 1], children, STPA_INTERMEDIATE_EDGE_TYPE, getAspect(source)));
            current = current?.$container;
        }

        return this.createSTPAEdge(edgeId, sourceIds[sourceIds.length - 1], targetPortId, children, STPA_INTERMEDIATE_EDGE_TYPE, getAspect(source));
    }

    /**
     * Generates ports for the {@code current} and its (grand)parents.
     * @param current The current node.
     * @param edgeId The ID of the original edge for which the ports are created.
     * @param side The side of the ports.
     * @param idCache The ID cache of the STPA model.
     * @returns the IDs of the created ports.
     */
    protected generatePortsForHierarchy(current: AstNode | undefined, edgeId: string, side: PortSide, idCache: IdCache<AstNode>): string[] {
        const ids: string[] = [];
        while (current && current?.$type !== 'Model') {
            const currentId = idCache.getId(current);
            const currentNode = this.idToSNode.get(currentId!);
            const portId = idCache.uniqueId(edgeId + '_newTransition');
            currentNode?.children?.push(this.createSTPAPort(portId, side));
            ids.push(portId);
            current = current?.$container;
        }
        return ids;
    }

    /**
     * Creates an STPANode.
     * @param node The AstNode for which the STPANode should be created.
     * @param nodeId The ID of the STPANode.
     * @param lvl The hierarchy level of the STPANode.
     * @param children The children of the STPANode.
     * @returns an STPANode.
     */
    protected createSTPANode(node: AstNode, nodeId: string, lvl: number, description: string, children: SModelElement[]): STPANode {
        return {
            type: STPA_NODE_TYPE,
            id: nodeId,
            aspect: getAspect(node),
            description: description,
            hierarchyLvl: lvl,
            children: children,
            layout: 'stack',
            layoutOptions: {
                paddingTop: 10.0,
                paddingBottom: 10.0,
                paddingLeft: 10.0,
                paddingRight: 10.0
            }
        };
    }

    /**
     * Creates an STPAPort.
     * @param id The ID of the port.
     * @param side The side of the port.
     * @returns an STPAPort.
     */
    protected createSTPAPort(id: string, side: PortSide): STPAPort {
        return {
            type: STPA_PORT_TYPE,
            id: id,
            side: side
        };
    }

    /**
     * Creates an STPAEdge.
     * @param id The ID of the edge.
     * @param sourceId The ID of the source of the edge.
     * @param targetId The ID of the target of the edge.
     * @param children The children of the edge.
     * @param type The type of the edge.
     * @param aspect The aspect of the edge.
     * @returns an STPAEdge.
     */
    protected createSTPAEdge(id: string, sourceId: string, targetId: string, children: SModelElement[], type: string, aspect: STPAAspect): STPAEdge {
        return {
            type: type,
            id: id,
            sourceId: sourceId,
            targetId: targetId,
            children: children,
            aspect: aspect
        };
    }

    /**
     * Creates a control structure edge based on the given arguments.
     * @param edgeId The ID of the edge that should be created.
     * @param sourceId The ID of the source of the edge.
     * @param targetId The ID of the target of the edge.
     * @param label The labels of the edge.
     * @param edgeType The type of the edge (control action or feedback edge).
     * @param param5 GeneratorContext of the STPA model.
     * @returns A control structure edge.
     */
    protected createControlStructureEdge(edgeId: string, sourceId: string, targetId: string, label: string[], edgeType: EdgeType, args: GeneratorContext<Model>): CSEdge {
        return {
            type: CS_EDGE_TYPE,
            id: edgeId,
            sourceId: sourceId!,
            targetId: targetId!,
            edgeType: edgeType,
            children: this.createLabel(label, edgeId, args.idCache)
        };
    }

    /**
     * Generates SLabel elements for the given {@code label}.
     * @param label Labels to translate to SLabel elements.
     * @param id The ID of the element for which the label should be generated.
     * @returns SLabel elements representing {@code label}.
     */
    protected createLabel(label: string[], id: string, idCache: IdCache<AstNode>): SLabel[] {
        const children: SLabel[] = [];
        if (label.find(l => l !== '')) {
            label.forEach(l => {
                children.push({
                    type: 'label:xref',
                    id: idCache.uniqueId(id + '_label'),
                    text: l
                } as SLabel);
            });
        } else {
            // needed for correct layout
            children.push({
                type: 'label:xref',
                id: idCache.uniqueId(id + '_label'),
                text: ' '
            } as SLabel);

        }
        return children;
    }

    /**
     * Creates a dummy node.
     * @param idCache The ID cache of the STPA model.
     * @param level The level of the dummy node.
     * @returns a dummy node.
     */
    protected createDummyNode(name: string, level: number | undefined, idCache: IdCache<AstNode>): CSNode {
        const dummyNode: CSNode = {
            type: DUMMY_NODE_TYPE,
            id: idCache.uniqueId('dummy' + name),
            layout: 'stack',
            layoutOptions: {
                paddingTop: 10.0,
                paddingBottom: 10.0,
                paddngLeft: 10.0,
                paddingRight: 10.0
            }
        };
<<<<<<< HEAD
    }

    /**
     * Generates a node and the edges for the given {@code node}.
     * @param node STPA component for which a node and edges should be generated.
     * @param args GeneratorContext of the STPA model.
     * @returns A node representing {@code node} and edges representing the references {@code node} contains.
     */
    private generateAspectWithEdges(node: AstNode, showDescription: boolean, args: GeneratorContext<Model>): SModelElement[] {
        // node must be created first in order to access the id when creating the edges
        const stpaNode = this.generateSTPANode(node, showDescription, args);
        // uca nodes need to save their control action in order to be able to group them by the actions
        if ((isUCA(node) || isContext(node)) && node.$container.system.ref) {
            stpaNode.controlAction = node.$container.system.ref.name + "." + node.$container.action.ref?.name;
        }
        const elements: SModelElement[] = this.generateEdgesForSTPANode(node, args);
        elements.push(stpaNode);
        return elements;
    }

    /**
     * Generates the edges for {@code node}.
     * @param node STPA component for which the edges should be created.
     * @param args GeneratorContext of the STPA model.
     * @returns Edges representing the references {@code node} contains.
     */
    private generateEdgesForSTPANode(node: AstNode, args: GeneratorContext<Model>): SModelElement[] {
        const idCache = args.idCache;
        const elements: SModelElement[] = [];
        const sourceId = idCache.getId(node);
        // for every reference an edge is created
        // if hierarchy option is false, edges from subcomponents to parents are created too
        const targets = getTargets(node, this.options.getHierarchy());
        for (const target of targets) {
            const targetId = idCache.getId(target);
            const edgeId = idCache.uniqueId(`${sourceId}:-:${targetId}`, undefined);
            if (sourceId && targetId) {
                const e = this.generateSTPAEdge(edgeId, sourceId, targetId, '', args);
                elements.push(e);
            }
        }
        return elements;
    }

    /**
     * Generates a single STPAEdge based on the given arguments.
     * @param edgeId The ID of the edge that should be created.
     * @param sourceId The ID of the source of the edge.
     * @param targetId The ID of the target of the edge.
     * @param label The label of the edge.
     * @param param4 GeneratorContext of the STPA model.
     * @returns An STPAEdge.
     */
    private generateSTPAEdge(edgeId: string, sourceId: string, targetId: string, label: string, { idCache }: GeneratorContext<Model>): STPAEdge {
        let children: SModelElement[] = [];
        if (label !== '') {
            children = [
                <SLabel>{
                    type: 'label:xref',
                    id: idCache.uniqueId(edgeId + '.label'),
                    text: label
                }
            ];
=======
        if (level) {
            dummyNode.level = level;
>>>>>>> abe42772
        }
        return dummyNode;
    }
<<<<<<< HEAD

    /**
     * Generates a single STPANode for the given {@code node}.
     * @param node The STPA component the node should be created for.
     * @param args GeneratorContext of the STPA model.
     * @returns A STPANode representing {@code node}.
     */
    private generateSTPANode(node: AstNode, showDescription: boolean, args: GeneratorContext<Model>): STPANode {
        const idCache = args.idCache;
        if (isLoss(node) || isHazard(node) || isSystemConstraint(node) || isContConstraint(node) || isLossScenario(node)
            || isSafetyConstraint(node) || isResponsibility(node) || isUCA(node) || isContext(node)) {
            const nodeId = idCache.uniqueId(node.name, node);
            // determines the hierarchy level for subcomponents. For other components the value is 0.
            let lvl = 0;
            let container = node.$container;
            while (isHazard(container) || isSystemConstraint(container)) {
                lvl++;
                container = container.$container;
            }

            let children: SModelElement[] = this.generateDescriptionLabels(showDescription, nodeId, node.name, args.idCache, !isContext(node) ? node.description : "");

            // if the hierarchy option is true, the subcomponents are added as children to the parent
            if (this.options.getHierarchy() && (isHazard(node) && node.subComps.length !== 0)) {
                // adds subhazards
                children = children.concat(node.subComps?.map((sc: AstNode) => this.generateSTPANode(sc, showDescription, args)));
            }
            if (this.options.getHierarchy() && isSystemConstraint(node) && node.subComps.length !== 0) {
                // adds subconstraints
                children = children.concat(node.subComps?.map((sc: AstNode) => this.generateSTPANode(sc, showDescription, args)));
            }

            if (isContext(node)) {
                // context UCAs have no description
                return {
                    type: STPA_NODE_TYPE,
                    id: nodeId,
                    aspect: getAspect(node),
                    description: "",
                    hierarchyLvl: lvl,
                    children: children,
                    layout: 'stack',
                    layoutOptions: {
                        paddingTop: 10.0,
                        paddingBottom: 10.0,
                        paddngLeft: 10.0,
                        paddingRight: 10.0
                    }
                };
            } else {
                return {
                    type: STPA_NODE_TYPE,
                    id: nodeId,
                    aspect: getAspect(node),
                    description: node.description,
                    hierarchyLvl: lvl,
                    children: children,
                    layout: 'stack',
                    layoutOptions: {
                        paddingTop: 10.0,
                        paddingBottom: 10.0,
                        paddngLeft: 10.0,
                        paddingRight: 10.0
                    }
                };
            }
        } else {
            throw new Error("generateSTPANode method should only be called with an STPA component");
        }
    }

    generateDescriptionLabels(showDescription: boolean, nodeId: string, nodeName: string, idCache: IdCache<AstNode>, nodeDescription?: string): SModelElement[] {
        const labelManagement = this.options.getLabelManagement();
        const children: SModelElement[] = [];
        //TODO: automatic label selection

        // TODO: translate UCA context table to descriptions
        if (nodeDescription && showDescription) {
            const width = this.options.getLabelShorteningWidth();
            const words = nodeDescription.split(' ');
            let current = "";
            switch (labelManagement) {
                case labelManagementValue.NO_LABELS:
                    break;
                case labelManagementValue.ORIGINAL:
                    children.push(<SLabel>{
                        type: 'label',
                        id: idCache.uniqueId(nodeId + '.label'),
                        text: nodeDescription
                    });
                    break;
                case labelManagementValue.TRUNCATE:
                    if (words.length > 0) {
                        current = words[0];
                        for (let i = 1; i < words.length && current.length + words[i].length <= width; i++) {
                            current += ' ' + words[i];
                        }
                        children.push(<SLabel>{
                            type: 'label',
                            id: idCache.uniqueId(nodeId + '.label'),
                            text: current + "..."
                        });
                    }
                    break;
                case labelManagementValue.WRAPPING:
                    const descriptions: string[] = [];
                    for (const word of words) {
                        if (current.length + word.length >= width) {
                            descriptions.push(current);
                            current = word;
                        } else {
                            current += ' ' + word;
                        }
                    }
                    descriptions.push(current);
                    for (let i = descriptions.length - 1; i >= 0; i--) {
                        children.push(<SLabel>{
                            type: 'label',
                            id: idCache.uniqueId(nodeId + '.label'),
                            text: descriptions[i]
                        });
                    }
                    break;
            }
        }

        children.push(
            <SLabel>{
                type: 'label',
                id: idCache.uniqueId(nodeId + '.label'),
                text: nodeName
            }
        );
        return children;
    }

=======
>>>>>>> abe42772
}<|MERGE_RESOLUTION|>--- conflicted
+++ resolved
@@ -17,21 +17,6 @@
 
 import { AstNode } from 'langium';
 import { GeneratorContext, IdCache, LangiumDiagramGenerator } from 'langium-sprotty';
-<<<<<<< HEAD
-import { SLabel, SModelElement, SModelRoot } from 'sprotty-protocol';
-import {
-    Command,
-    Model, Node, VE,
-    isContConstraint, isContext, isHazard, isLoss, isLossScenario, isResponsibility, isSafetyConstraint,
-    isSystemConstraint, isUCA
-} from '../generated/ast';
-import { filterModel } from './filtering';
-import { CSEdge, CSNode, STPAEdge, STPANode } from './stpa-interfaces';
-import { CS_EDGE_TYPE, CS_NODE_TYPE, DUMMY_NODE_TYPE, EdgeType, PARENT_TYPE, STPA_EDGE_TYPE, STPA_NODE_TYPE } from './stpa-model';
-import { StpaServices } from './stpa-module';
-import { StpaSynthesisOptions, labelManagementValue, showLabelsValue } from './synthesis-options';
-import { collectElementsWithSubComps, getAspect, getTargets, setLevelsForSTPANodes } from './utils';
-=======
 import { SLabel, SModelElement, SModelRoot, SNode } from 'sprotty-protocol';
 import {
     Command,
@@ -46,9 +31,8 @@
 import { CSEdge, CSNode, STPAEdge, STPANode, STPAPort } from './stpa-interfaces';
 import { CS_EDGE_TYPE, CS_NODE_TYPE, DUMMY_NODE_TYPE, EdgeType, PARENT_TYPE, PortSide, STPAAspect, STPA_EDGE_TYPE, STPA_INTERMEDIATE_EDGE_TYPE, STPA_NODE_TYPE, STPA_PORT_TYPE } from './stpa-model';
 import { StpaServices } from './stpa-module';
-import { StpaSynthesisOptions } from './synthesis-options';
+import { StpaSynthesisOptions, labelManagementValue, showLabelsValue } from './synthesis-options';
 import { collectElementsWithSubComps, getAspect, getTargets, leafElement, setLevelOfCSNodes, setLevelsForSTPANodes } from './utils';
->>>>>>> abe42772
 
 export class StpaDiagramGenerator extends LangiumDiagramGenerator {
 
@@ -321,9 +305,9 @@
      * @param args GeneratorContext of the STPA model.
      * @returns A node representing {@code node} and edges representing the references {@code node} contains.
      */
-    protected generateAspectWithEdges(node: leafElement, args: GeneratorContext<Model>): SModelElement[] {
+    protected generateAspectWithEdges(node: leafElement, showDescription: boolean, args: GeneratorContext<Model>): SModelElement[] {
         // node must be created first in order to access the id when creating the edges
-        const stpaNode = this.generateSTPANode(node, args);
+        const stpaNode = this.generateSTPANode(node, showDescription, args);
         // uca nodes need to save their control action in order to be able to group them by the actions
         if ((isUCA(node) || isContext(node)) && node.$container.system.ref) {
             stpaNode.controlAction = node.$container.system.ref.name + "." + node.$container.action.ref?.name;
@@ -339,7 +323,7 @@
      * @param args GeneratorContext of the STPA model.
      * @returns A STPANode representing {@code node}.
      */
-    protected generateSTPANode(node: leafElement, args: GeneratorContext<Model>): STPANode {
+    protected generateSTPANode(node: leafElement, showDescription: boolean, args: GeneratorContext<Model>): STPANode {
         const idCache = args.idCache;
         const nodeId = idCache.uniqueId(node.name, node);
         // determines the hierarchy level for subcomponents. For other components the value is 0.
@@ -350,15 +334,15 @@
             container = container.$container;
         }
 
-        let children: SModelElement[] = this.createLabel([node.name], nodeId, idCache);
+        let children: SModelElement[] = this.generateDescriptionLabels(showDescription, nodeId, node.name, args.idCache, !isContext(node) ? node.description : "");
         // if the hierarchy option is true, the subcomponents are added as children to the parent
         if (this.options.getHierarchy() && (isHazard(node) && node.subComps.length !== 0)) {
             // adds subhazards
-            children = children.concat(node.subComps?.map((sc: Hazard) => this.generateSTPANode(sc, args)));
+            children = children.concat(node.subComps?.map((sc: Hazard) => this.generateSTPANode(sc, showDescription, args)));
         }
         if (this.options.getHierarchy() && isSystemConstraint(node) && node.subComps.length !== 0) {
             // adds subconstraints
-            children = children.concat(node.subComps?.map((sc: SystemConstraint) => this.generateSTPANode(sc, args)));
+            children = children.concat(node.subComps?.map((sc: SystemConstraint) => this.generateSTPANode(sc, showDescription, args)));
         }
 
         if (isContext(node)) {
@@ -637,150 +621,14 @@
                 paddingRight: 10.0
             }
         };
-<<<<<<< HEAD
-    }
-
-    /**
-     * Generates a node and the edges for the given {@code node}.
-     * @param node STPA component for which a node and edges should be generated.
-     * @param args GeneratorContext of the STPA model.
-     * @returns A node representing {@code node} and edges representing the references {@code node} contains.
-     */
-    private generateAspectWithEdges(node: AstNode, showDescription: boolean, args: GeneratorContext<Model>): SModelElement[] {
-        // node must be created first in order to access the id when creating the edges
-        const stpaNode = this.generateSTPANode(node, showDescription, args);
-        // uca nodes need to save their control action in order to be able to group them by the actions
-        if ((isUCA(node) || isContext(node)) && node.$container.system.ref) {
-            stpaNode.controlAction = node.$container.system.ref.name + "." + node.$container.action.ref?.name;
-        }
-        const elements: SModelElement[] = this.generateEdgesForSTPANode(node, args);
-        elements.push(stpaNode);
-        return elements;
-    }
-
-    /**
-     * Generates the edges for {@code node}.
-     * @param node STPA component for which the edges should be created.
-     * @param args GeneratorContext of the STPA model.
-     * @returns Edges representing the references {@code node} contains.
-     */
-    private generateEdgesForSTPANode(node: AstNode, args: GeneratorContext<Model>): SModelElement[] {
-        const idCache = args.idCache;
-        const elements: SModelElement[] = [];
-        const sourceId = idCache.getId(node);
-        // for every reference an edge is created
-        // if hierarchy option is false, edges from subcomponents to parents are created too
-        const targets = getTargets(node, this.options.getHierarchy());
-        for (const target of targets) {
-            const targetId = idCache.getId(target);
-            const edgeId = idCache.uniqueId(`${sourceId}:-:${targetId}`, undefined);
-            if (sourceId && targetId) {
-                const e = this.generateSTPAEdge(edgeId, sourceId, targetId, '', args);
-                elements.push(e);
-            }
-        }
-        return elements;
-    }
-
-    /**
-     * Generates a single STPAEdge based on the given arguments.
-     * @param edgeId The ID of the edge that should be created.
-     * @param sourceId The ID of the source of the edge.
-     * @param targetId The ID of the target of the edge.
-     * @param label The label of the edge.
-     * @param param4 GeneratorContext of the STPA model.
-     * @returns An STPAEdge.
-     */
-    private generateSTPAEdge(edgeId: string, sourceId: string, targetId: string, label: string, { idCache }: GeneratorContext<Model>): STPAEdge {
-        let children: SModelElement[] = [];
-        if (label !== '') {
-            children = [
-                <SLabel>{
-                    type: 'label:xref',
-                    id: idCache.uniqueId(edgeId + '.label'),
-                    text: label
-                }
-            ];
-=======
         if (level) {
             dummyNode.level = level;
->>>>>>> abe42772
         }
         return dummyNode;
     }
-<<<<<<< HEAD
-
-    /**
-     * Generates a single STPANode for the given {@code node}.
-     * @param node The STPA component the node should be created for.
-     * @param args GeneratorContext of the STPA model.
-     * @returns A STPANode representing {@code node}.
-     */
-    private generateSTPANode(node: AstNode, showDescription: boolean, args: GeneratorContext<Model>): STPANode {
-        const idCache = args.idCache;
-        if (isLoss(node) || isHazard(node) || isSystemConstraint(node) || isContConstraint(node) || isLossScenario(node)
-            || isSafetyConstraint(node) || isResponsibility(node) || isUCA(node) || isContext(node)) {
-            const nodeId = idCache.uniqueId(node.name, node);
-            // determines the hierarchy level for subcomponents. For other components the value is 0.
-            let lvl = 0;
-            let container = node.$container;
-            while (isHazard(container) || isSystemConstraint(container)) {
-                lvl++;
-                container = container.$container;
-            }
-
-            let children: SModelElement[] = this.generateDescriptionLabels(showDescription, nodeId, node.name, args.idCache, !isContext(node) ? node.description : "");
-
-            // if the hierarchy option is true, the subcomponents are added as children to the parent
-            if (this.options.getHierarchy() && (isHazard(node) && node.subComps.length !== 0)) {
-                // adds subhazards
-                children = children.concat(node.subComps?.map((sc: AstNode) => this.generateSTPANode(sc, showDescription, args)));
-            }
-            if (this.options.getHierarchy() && isSystemConstraint(node) && node.subComps.length !== 0) {
-                // adds subconstraints
-                children = children.concat(node.subComps?.map((sc: AstNode) => this.generateSTPANode(sc, showDescription, args)));
-            }
-
-            if (isContext(node)) {
-                // context UCAs have no description
-                return {
-                    type: STPA_NODE_TYPE,
-                    id: nodeId,
-                    aspect: getAspect(node),
-                    description: "",
-                    hierarchyLvl: lvl,
-                    children: children,
-                    layout: 'stack',
-                    layoutOptions: {
-                        paddingTop: 10.0,
-                        paddingBottom: 10.0,
-                        paddngLeft: 10.0,
-                        paddingRight: 10.0
-                    }
-                };
-            } else {
-                return {
-                    type: STPA_NODE_TYPE,
-                    id: nodeId,
-                    aspect: getAspect(node),
-                    description: node.description,
-                    hierarchyLvl: lvl,
-                    children: children,
-                    layout: 'stack',
-                    layoutOptions: {
-                        paddingTop: 10.0,
-                        paddingBottom: 10.0,
-                        paddngLeft: 10.0,
-                        paddingRight: 10.0
-                    }
-                };
-            }
-        } else {
-            throw new Error("generateSTPANode method should only be called with an STPA component");
-        }
-    }
-
-    generateDescriptionLabels(showDescription: boolean, nodeId: string, nodeName: string, idCache: IdCache<AstNode>, nodeDescription?: string): SModelElement[] {
+
+
+    protected generateDescriptionLabels(showDescription: boolean, nodeId: string, nodeName: string, idCache: IdCache<AstNode>, nodeDescription?: string): SModelElement[] {
         const labelManagement = this.options.getLabelManagement();
         const children: SModelElement[] = [];
         //TODO: automatic label selection
@@ -845,6 +693,4 @@
         return children;
     }
 
-=======
->>>>>>> abe42772
 }