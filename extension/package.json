--- conflicted
+++ resolved
@@ -163,7 +163,16 @@
                 "category": "STPA ID Enforcement"
             },
             {
-<<<<<<< HEAD
+                "command": "pasta.SBM.generation",
+                "title": "Generate Safe Behavioral Model (SBM)",
+                "category": "STPA SBM"
+            },
+            {
+                "command": "pasta.md.creation",
+                "title": "Create a Markdown file",
+                "category": "STPA PDF Creation"
+            },
+            {
                 "command": "pasta.generate.ftaCutSets",
                 "title": "Generate the cut sets",
                 "category": "Cut Sets"
@@ -172,16 +181,6 @@
                 "command": "pasta.generate.ftaMinimalCutSets",
                 "title": "Generate the minimal cut sets",
                 "category": "Cut Sets"
-=======
-                "command": "stpa.SBM.generation",
-                "title": "Generate Safe Behavioral Model (SBM)",
-                "category": "STPA SBM"
-            },
-            {
-                "command": "stpa.md.creation",
-                "title": "Create a Markdown file",
-                "category": "STPA PDF Creation"
->>>>>>> 2bc17a6e
             }
         ],
         "menus": {
@@ -231,21 +230,20 @@
                     "when": "editorLangId == 'stpa'"
                 },
                 {
-<<<<<<< HEAD
+                    "command": "pasta.SBM.generation",
+                    "when": "editorLangId == 'stpa'"
+                },
+                {
+                    "command": "pasta.md.creation",
+                    "when": "editorLangId == 'stpa'"
+                },
+                {
                     "command": "pasta.generate.ftaCutSets",
                     "when": "editorLangId == 'fta'"
                 },
                 {
                     "command": "pasta.generate.ftaMinimalCutSets",
                     "when": "editorLangId == 'fta'"
-=======
-                    "command": "stpa.SBM.generation",
-                    "when": "editorLangId == 'stpa'"
-                },
-                {
-                    "command": "stpa.md.creation",
-                    "when": "editorLangId == 'stpa'"
->>>>>>> 2bc17a6e
                 }
             ],
             "editor/context": [
@@ -260,28 +258,22 @@
                     "group": "navigation"
                 },
                 {
-<<<<<<< HEAD
                     "submenu": "pasta.checks",
                     "group": "checks"
                 },
                 {
                     "submenu": "pasta.generate",
                     "group": "generate"
-=======
-                    "submenu": "stpa.checks",
+                },
+                {
+                    "command": "pasta.SBM.generation",
                     "when": "editorLangId == 'stpa'",
                     "group": "stpa"
                 },
                 {
-                    "command": "stpa.SBM.generation",
+                    "command": "pasta.md.creation",
                     "when": "editorLangId == 'stpa'",
                     "group": "stpa"
-                },
-                {
-                    "command": "stpa.md.creation",
-                    "when": "editorLangId == 'stpa'",
-                    "group": "stpa"
->>>>>>> 2bc17a6e
                 }
             ],
             "pasta.checks": [
