//@ts-check
'use strict';

const path = require('path');

/**@type {import('webpack').Configuration}*/
const commonConfig = {
    target: 'node',
    devtool: 'source-map',
    externals: {
        vscode: 'commonjs vscode' // the vscode-module is created on-the-fly and must be excluded
    },
    resolve: {
        extensions: ['.ts', '.js']
    },
    module: {
        rules: [
            {
                test: /\.ts$/,
                exclude: /node_modules/,
                use: ['ts-loader']
            },
            {
                test: /\.js$/,
                enforce: 'pre',
                use: ['source-map-loader'],
            }
        ]
    }
}

/**@type {import('webpack').Configuration}*/
const vscodeConfig = {
    ...commonConfig,
    entry: path.resolve(__dirname, 'src/extension.ts'),
    output: { 
        path: path.resolve(__dirname, 'pack'),
        filename: 'extension.js',
        libraryTarget: "commonjs2",
        devtoolModuleFilenameTemplate: "../[resource-path]",
    }
}

/**@type {import('webpack').Configuration}*/
const lsConfig = {
    ...commonConfig,
    entry: path.resolve(__dirname, 'src-language-server/main.ts'),
    output: {
		filename: 'language-server.js',
        path: path.resolve(__dirname, 'pack'),
    },
};

/**@type {import('webpack').Configuration}*/
const webviewConfig = {
    target: 'web',

    entry: path.resolve(__dirname, 'src-webview/main.ts'),
    output: {
		filename: 'webview.js',
        path: path.resolve(__dirname, 'pack'),
    },
    devtool: 'eval-source-map',

    resolve: {
        extensions: ['.ts', '.tsx', '.js']
    },
    module: {
        rules: [
            {
                test: /\.tsx?$/,
                use: ['ts-loader']
            },
            {
                test: /\.js$/,
                use: ['source-map-loader'],
                enforce: 'pre'
            },
            {
                test: /\.css$/,
                exclude: /\.useable\.css$/,
                use: ['style-loader', 'css-loader']
            },
            {
                test: /\.(ttf)$/,
                loader: 'file-loader',
                options: {
                    name: '[name].[ext]',
                    outputPath: '',
                    publicPath: '..',
                    postTransformPublicPath: (p) => `__webpack_public_path__ + ${p}`,
                }
            },
        ]
    }
};

<<<<<<< HEAD
/**@type {import('webpack').Configuration}*/
const snippetConfig = {
    target: 'web',

    entry: path.resolve(__dirname, 'src-diagram-snippets/main.ts'),
    output: {
		filename: 'tempWebview.js',
        path: path.resolve(__dirname, 'pack'),
    },
    devtool: 'eval-source-map',

    resolve: {
        extensions: ['.ts', '.tsx', '.js']
    },
    module: {
        rules: [
            {
                test: /\.tsx?$/,
                use: ['ts-loader']
            },
            {
                test: /\.js$/,
                use: ['source-map-loader'],
                enforce: 'pre'
            },
            {
                test: /\.css$/,
                exclude: /\.useable\.css$/,
                use: ['style-loader', 'css-loader']
            },
            {
                test: /\.(ttf)$/,
                loader: 'file-loader',
                options: {
                    name: '[name].[ext]',
                    outputPath: '',
                    publicPath: '..',
                    postTransformPublicPath: (p) => `__webpack_public_path__ + ${p}`,
                }
            },
        ]
    }
};

module.exports = [config, webviewConfig, snippetConfig];
=======

module.exports = [vscodeConfig, webviewConfig, lsConfig];
>>>>>>> dad1977e
<|MERGE_RESOLUTION|>--- conflicted
+++ resolved
@@ -95,7 +95,6 @@
     }
 };
 
-<<<<<<< HEAD
 /**@type {import('webpack').Configuration}*/
 const snippetConfig = {
     target: 'web',
@@ -140,8 +139,5 @@
     }
 };
 
-module.exports = [config, webviewConfig, snippetConfig];
-=======
 
-module.exports = [vscodeConfig, webviewConfig, lsConfig];
->>>>>>> dad1977e
+module.exports = [vscodeConfig, webviewConfig, lsConfig, snippetConfig];