--- conflicted
+++ resolved
@@ -47,16 +47,11 @@
         LayoutConfigurator: ILayoutConfigurator;
     },
     options: {
-<<<<<<< HEAD
         StpaSynthesisOptions: StpaSynthesisOptions
     },
     contextTable: {
         ContextTableProvider : ContextTableProvider
     }
-=======
-        StpaSynthesisOptions: StpaSynthesisOptions;
-    };
->>>>>>> e7c3178e
 };
 
 /**
